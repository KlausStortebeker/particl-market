# Express Typescript Boilerplate
[![Dependency Status](https://david-dm.org/w3tecch/express-typescript-boilerplate/status.svg?style=flat)](https://david-dm.org/w3tecch/express-typescript-boilerplate) [![Build Status](https://travis-ci.org/w3tecch/express-typescript-boilerplate.svg?branch=master)](https://travis-ci.org/w3tecch/express-typescript-boilerplate)

A delightful way to building a RESTful API with NodeJs & TypeScript.
- **Beautiful Syntax** thanks to the awesome annotations from [Inversify Express Utils](https://github.com/inversify/inversify-express-utils).
- **Easy API Testing** with included black-box testing.
- **Dependency Injection** done with the nice framework from [Inversify](http://inversify.io/).
- **Fast Database Building** with simple migration and seeding from [Knex](http://knexjs.org/).
- **Simplified Database Query** with the ORM of [Knex](http://knexjs.org/) called [Bookshelf](http://bookshelfjs.org/).
- **Clear Structure** with controllers, services, repositories, models, middlewares...
- **Easy Exception Handling** with our own simple classes. You will see.
- **Easy Data Seeding** with our own factories.
- **Custom Commands** are also available in our setup and really easy to use.
- **Smart Validation** thanks to [class-validator](https://github.com/pleerock/class-validator) with some nice annotations.
- **API Documentation** thanks to [swagger](http://swagger.io/).
- **API Monitoring** thanks to [express-status-monitor](https://github.com/RafalWilinski/express-status-monitor).
- **Integrated Testing Tool** thanks to [Wallaby.js](https://wallabyjs.com/)

## Getting Started
### Prerequisites
* Install [Node.js](http://nodejs.org)
    * on OSX use [homebrew](http://brew.sh) `brew install node`
    * on Windows use [chocolatey](https://chocolatey.org/) `choco install nodejs`
* Install yarn globally `npm install yarn -g`

### Installing
* `fork` this repo
* `clone` your fork
* `yarn install` to install all dependencies and typings
* `cp .env.example .env` to copy the example .env file.
* Create new database. You will find the name in the .env file.
* `npm run db:migrate` to create the schema
* `npm run db:seed` to insert some test data
* `npm run serve` to start the dev server in another tab

### Running the app
After you have installed all dependencies you can run the app.
Enter `npm run serve` to start a local server using `nodemon`, which will watch for any file changes and will restart the sever according to these changes.
The server address will be displayed to you as `http://0.0.0.0:3000`.

## Scripts / Tasks
All script are defined in the package.json file, but the most important ones are listed here.

### Install
* Install all dependencies with `yarn install`

### Linting
* Run code quality analysis using `npm run lint`. This runs tslint.
* There is also a vscode task for this called `lint`.

### Tests
* Run the unit tests using `npm test`.
* Run the black-box tests using `npm run test:black-box` and don't forget to start your application and your [Auth0 Mock Server](https://github.com/hirsch88/auth0-mock-server).
* There is also a vscode task for this called `test`.

### Running in dev mode
* Run `npm run serve` to start nodemon with ts-node, to serve the app.
* The server address will be displayed to you as `http://0.0.0.0:3000`

### Building the project and run it
* Run `npm run build` to generated all JavaScript files from the TypeScript sources. After this step you can deploy the app to any server.
* There is also a vscode task for this called `build`.
* To start the builded app use `npm start`.

### Database
* Run `npm run db:migrate` to migrate schema changes to the database
* Run `npm run db:migrate:rollback` to rollback one migration
* Run `npm run db:seed` to seed sample data into the database
* Run `npm run db:reset` to rollback all migrations and migrate any migration again

### Console
* To run your own created command enter `npm run console <command-name>`.
* This list all your created commands `npm run console:help`.

### Generating Commands
All the templates for the commands are located in `src/console/templates`.

<<<<<<< HEAD
* `npm run console make:controller <file>` - Generates a controller with the CRUD routes.
* `npm run console make:service <file>` - Generates a service with the CRUD logic.
* `npm run console make:repo <file>` - Generates a repository with the CRUD operations.
=======
* `npm run console make:resource <file>` - Generates a controller, service, requests, repo, model and a migration with all the crud operations.
* `npm run console make:controller <file>` - Generates a controller.
* `npm run console make:service <file>` - Generates a service.
* `npm run console make:repo <file>` - Generates a repository.
>>>>>>> d498f6e5
* `npm run console make:model <file>` - Generates a model with the props and configurations.
* `npm run console make:middleware <file>` - Generates a basic middleware.
* `npm run console make:request <file>` - Generates a basic request.
* `npm run console make:listener <file>` - Generates a basic listener.
* `npm run console make:exception <file>` - Generates a basic exception.
* `npm run console update:targets <file>` - Reads all the API files and generate a new `constants/Targets.ts` file out of it.

**Example**
```
$ npm run console make:controller auth/auth
// -> creates `api/controllers/auth/AuthController.ts

$ npm run console make:model user
// -> creates `api/models/User.ts
```

## IoC
Our IoC automatically looks through the `controllers`, `listeners` , `middlewares`, `services`,
`repositories` and `models` folders for files to bind to our IoC - Container, so you have nothing to do.

**However it is very important to keep the naming right, because otherwise our IoC will not find your
created file!!**

## Using the debugger in VS Code
Just set a breakpoint and hit `F5` in your Visual Studio Code.

## API Routes
The route prefix is `/api/v1` by default, but you can change this in the .env file.

| Route       | Description |
| ----------- | ----------- |
| **/info**   | Shows us the name, description and the version of the package.json |
| **/docs**   | This is the Swagger UI with our API documentation |
| **/status** | Shows a small monitor page for the server |

## Project Structure

| Name                          | Description |
| ----------------------------- | ----------- |
| **.vscode/**                  | VSCode tasks, launch configuration and some other settings |
| **dist/**                     | Compiled source files will be placed here |
| **src/**                      | Source files |
| **src/api/controllers/**      | REST API Controllers |
| **src/api/exceptions/**       | Exceptions like 404 NotFound |
| **src/api/listeners/**        | Event listeners |
| **src/api/middlewares/**      | Express Middlewares like populateUser |
| **src/api/models/**           | Bookshelf Models |
| **src/api/repositories/**     | Repository / DB layer |
| **src/api/requests/**         | Request bodys with validations |
| **src/api/services/**         | Service layer |
| **src/api/** swagger.json     | Swagger documentation |
| **src/console/**              | Command line scripts |
| **src/config/**               | Configurations like database or logger |
| **src/constants/**            | Global Constants |
| **src/core/**                 | The core framework |
| **src/database/factories/**   | Model factories to generate database records |
| **src/database/migrations/**  | Migrations scripts to build up the database schema |
| **src/database/seeds/**       | Seed scripts to fake sample data into the database |
| **src/public/**               | Static assets (fonts, css, js, img). |
| **src/types/** *.d.ts         | Custom type definitions and files that aren't on DefinitelyTyped |
| **test**                      | Tests |
| **test/black-box/** *.test.ts | Black-Box tests (like e2e) |
| **test/unit/** *.test.ts      | Unit tests |
| .env.example                  | Environment configurations |
| knexfile.ts                   | This file is used for the migrations and seed task of knex |

## Related Projects
* [Microsoft/TypeScript-Node-Starter](https://github.com/Microsoft/TypeScript-Node-Starter) - A starter template for TypeScript and Node with a detailed README describing how to use the two together.
* [express-graphql-typescript-boilerplate](https://github.com/w3tecch/express-graphql-typescript-boilerplate) - A starter kit for building amazing GraphQL API's with TypeScript and express by @w3tecch
* [aurelia-typescript-boilerplate](https://github.com/w3tecch/aurelia-typescript-boilerplate) - An Aurelia starter kit with TypeScript
* [Auth0 Mock Server](https://github.com/hirsch88/auth0-mock-server)

## Documentations
* [Express](https://expressjs.com/)
* [Knex](http://knexjs.org/)
* [Bookshelf](http://bookshelfjs.org/)
* [Bookshelf Cheatsheet](http://ricostacruz.com/cheatsheets/bookshelf.html)
* [Inversify](http://inversify.io/)
* [Inversify Express Utils](https://github.com/inversify/inversify-express-utils)
* [class-validator](https://github.com/pleerock/class-validator)
* [Jest](http://facebook.github.io/jest/)
* [Auth0 API Documentation](https://auth0.com/docs/api/management/v2#!/Users/get_users)
* [swagger Documentation](http://swagger.io/)

## License
 [MIT](/LICENSE)

---
Made with ♥ by Gery Hirschfeld ([@GeryHirschfeld1](https://twitter.com/GeryHirschfeld1)) and [contributors](https://github.com/w3tecch/express-typescript-boilerplate/graphs/contributors)<|MERGE_RESOLUTION|>--- conflicted
+++ resolved
@@ -75,16 +75,10 @@
 ### Generating Commands
 All the templates for the commands are located in `src/console/templates`.
 
-<<<<<<< HEAD
-* `npm run console make:controller <file>` - Generates a controller with the CRUD routes.
-* `npm run console make:service <file>` - Generates a service with the CRUD logic.
-* `npm run console make:repo <file>` - Generates a repository with the CRUD operations.
-=======
-* `npm run console make:resource <file>` - Generates a controller, service, requests, repo, model and a migration with all the crud operations.
+* `npm run console make:resource <file>` - Generates a controller, service, requests, repo, model and a migration with CRUD operations.
 * `npm run console make:controller <file>` - Generates a controller.
 * `npm run console make:service <file>` - Generates a service.
 * `npm run console make:repo <file>` - Generates a repository.
->>>>>>> d498f6e5
 * `npm run console make:model <file>` - Generates a model with the props and configurations.
 * `npm run console make:middleware <file>` - Generates a basic middleware.
 * `npm run console make:request <file>` - Generates a basic request.
