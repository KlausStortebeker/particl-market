--- conflicted
+++ resolved
@@ -294,27 +294,6 @@
     Controller:     {
         ItemImageController: 'ItemImageController',
         ItemImageDataController: 'ItemImageDataController',
-<<<<<<< HEAD
         RpcController: 'RpcController'
-=======
-        ItemInformationController: 'ItemInformationController',
-        ItemLocationController: 'ItemLocationController',
-        ItemPriceController: 'ItemPriceController',
-        ListingItemController: 'ListingItemController',
-        ListingItemObjectController: 'ListingItemObjectController',
-        ListingItemTemplateController: 'ListingItemTemplateController',
-        LocationMarkerController: 'LocationMarkerController',
-        MarketController: 'MarketController',
-        MessagingInformationController: 'MessagingInformationController',
-        PaymentInformationController: 'PaymentInformationController',
-        PriceTickerController: 'PriceTickerController',
-        ProfileController: 'ProfileController',
-        RpcController: 'RpcController',
-        ShippingDestinationController: 'ShippingDestinationController',
-        ShippingPriceController: 'ShippingPriceController',
-        ShoppingCartItemController: 'ShoppingCartItemController',
-        ShoppingCartController: 'ShoppingCartController',
-        UserController: 'UserController'
->>>>>>> 784e2ea8
     }
 };