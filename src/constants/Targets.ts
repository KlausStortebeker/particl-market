/**
 * constants.Targets
 * ------------------------------------------------
 *
 * This is for our IOC so have a unique key/target for
 * our controllers, services and repositories
 *
 * This file is generated with the task `$ npm run console update:targets`.
 */

export const Targets = {
    Model:     {
        Address: 'Address',
        CryptocurrencyAddress: 'CryptocurrencyAddress',
        Escrow: 'Escrow',
        EscrowRatio: 'EscrowRatio',
        FavoriteItem: 'FavoriteItem',
        ItemCategory: 'ItemCategory',
        ItemImage: 'ItemImage',
        ItemImageData: 'ItemImageData',
        ItemInformation: 'ItemInformation',
        ItemLocation: 'ItemLocation',
        ItemPrice: 'ItemPrice',
        ListingItem: 'ListingItem',
        ListingItemObject: 'ListingItemObject',
        ListingItemTemplate: 'ListingItemTemplate',
        LocationMarker: 'LocationMarker',
        MessagingInformation: 'MessagingInformation',
        PaymentInformation: 'PaymentInformation',
        Profile: 'Profile',
        ShippingDestination: 'ShippingDestination',
        ShippingPrice: 'ShippingPrice',
        User: 'User'
    },
    Repository:     {
        AddressRepository: 'AddressRepository',
        CryptocurrencyAddressRepository: 'CryptocurrencyAddressRepository',
        EscrowRatioRepository: 'EscrowRatioRepository',
        EscrowRepository: 'EscrowRepository',
        FavoriteItemRepository: 'FavoriteItemRepository',
        ItemCategoryRepository: 'ItemCategoryRepository',
        ItemImageDataRepository: 'ItemImageDataRepository',
        ItemImageRepository: 'ItemImageRepository',
        ItemInformationRepository: 'ItemInformationRepository',
        ItemLocationRepository: 'ItemLocationRepository',
        ItemPriceRepository: 'ItemPriceRepository',
        ListingItemObjectRepository: 'ListingItemObjectRepository',
        ListingItemRepository: 'ListingItemRepository',
        ListingItemTemplateRepository: 'ListingItemTemplateRepository',
        LocationMarkerRepository: 'LocationMarkerRepository',
        MessagingInformationRepository: 'MessagingInformationRepository',
        PaymentInformationRepository: 'PaymentInformationRepository',
        ProfileRepository: 'ProfileRepository',
        ShippingDestinationRepository: 'ShippingDestinationRepository',
        ShippingPriceRepository: 'ShippingPriceRepository',
        UserRepository: 'UserRepository'
    },
    Service:     {
        AddressService: 'AddressService',
        CryptocurrencyAddressService: 'CryptocurrencyAddressService',
        DefaultItemCategoryService: 'DefaultItemCategoryService',
        DefaultProfileService: 'DefaultProfileService',
        EscrowRatioService: 'EscrowRatioService',
        EscrowService: 'EscrowService',
        FavoriteItemService: 'FavoriteItemService',
        ItemCategoryService: 'ItemCategoryService',
        ItemImageDataService: 'ItemImageDataService',
        ItemImageService: 'ItemImageService',
        ItemInformationService: 'ItemInformationService',
        ItemLocationService: 'ItemLocationService',
        ItemPriceService: 'ItemPriceService',
        ListingItemObjectService: 'ListingItemObjectService',
        ListingItemService: 'ListingItemService',
        ListingItemTemplateService: 'ListingItemTemplateService',
        LocationMarkerService: 'LocationMarkerService',
        MessagingInformationService: 'MessagingInformationService',
        PaymentInformationService: 'PaymentInformationService',
        ProfileService: 'ProfileService',
        rpc: {
            RpcAddressService: 'RpcAddressService',
            RpcCliHelpService: 'RpcCliHelpService',
            RpcItemCategoryService: 'RpcItemCategoryService',
            RpcItemInformationService: 'RpcItemInformationService',
            RpcListingItemService: 'RpcListingItemService',
            RpcListingItemTemplateService: 'RpcListingItemTemplateService',
            RpcProfileService: 'RpcProfileService',
<<<<<<< HEAD
            RpcFavoriteItemService: 'RpcFavoriteItemService'
=======
            RpcEscrowService: 'RpcEscrowService',
            RpcPaymentInformationService: 'RpcPaymentInformationService',
            RpcTestDataService: 'RpcTestDataService'
>>>>>>> cc5b38b3
        },
        ShippingDestinationService: 'ShippingDestinationService',
        ShippingPriceService: 'ShippingPriceService',
        TestDataService: 'TestDataService',
        UserService: 'UserService'
    },
    Middleware:     {
        AuthenticateMiddleware: 'AuthenticateMiddleware',
        PopulateUserMiddleware: 'PopulateUserMiddleware',
        RestApiMiddleware: 'RestApiMiddleware',
        RpcMiddleware: 'RpcMiddleware'
    },
    Listener:     {
        ServerStartedListener: 'ServerStartedListener',
        user: {
            UserAuthenticatedListener: 'UserAuthenticatedListener',
            UserCreatedListener: 'UserCreatedListener'
        }
    },
    Controller:     {
        AddressController: 'AddressController',
        CryptocurrencyAddressController: 'CryptocurrencyAddressController',
        EscrowController: 'EscrowController',
        EscrowRatioController: 'EscrowRatioController',
        FavoriteItemController: 'FavoriteItemController',
        ItemCategoryController: 'ItemCategoryController',
        ItemImageController: 'ItemImageController',
        ItemImageDataController: 'ItemImageDataController',
        ItemInformationController: 'ItemInformationController',
        ItemLocationController: 'ItemLocationController',
        ItemPriceController: 'ItemPriceController',
        ListingItemController: 'ListingItemController',
        ListingItemObjectController: 'ListingItemObjectController',
        ListingItemTemplateController: 'ListingItemTemplateController',
        LocationMarkerController: 'LocationMarkerController',
        MessagingInformationController: 'MessagingInformationController',
        PaymentInformationController: 'PaymentInformationController',
        ProfileController: 'ProfileController',
        RpcController: 'RpcController',
        ShippingDestinationController: 'ShippingDestinationController',
        ShippingPriceController: 'ShippingPriceController',
        UserController: 'UserController'
    }
};<|MERGE_RESOLUTION|>--- conflicted
+++ resolved
@@ -84,13 +84,10 @@
             RpcListingItemService: 'RpcListingItemService',
             RpcListingItemTemplateService: 'RpcListingItemTemplateService',
             RpcProfileService: 'RpcProfileService',
-<<<<<<< HEAD
-            RpcFavoriteItemService: 'RpcFavoriteItemService'
-=======
+            RpcFavoriteItemService: 'RpcFavoriteItemService',
             RpcEscrowService: 'RpcEscrowService',
             RpcPaymentInformationService: 'RpcPaymentInformationService',
             RpcTestDataService: 'RpcTestDataService'
->>>>>>> cc5b38b3
         },
         ShippingDestinationService: 'ShippingDestinationService',
         ShippingPriceService: 'ShippingPriceService',
