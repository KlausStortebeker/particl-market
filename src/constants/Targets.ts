/**
 * constants.Targets
 * ------------------------------------------------
 *
 * This is for our IOC so have a unique key/target for
 * our controllers, services and repositories
 *
 * This file is generated with the task `$ npm run console update:targets`.
 */

export const Targets = {
    Model:     {
        Address: 'Address',
        Bid: 'Bid',
        BidData: 'BidData',
        CryptocurrencyAddress: 'CryptocurrencyAddress',
        Escrow: 'Escrow',
        EscrowRatio: 'EscrowRatio',
        FavoriteItem: 'FavoriteItem',
        ItemCategory: 'ItemCategory',
        ItemImage: 'ItemImage',
        ItemImageData: 'ItemImageData',
        ItemInformation: 'ItemInformation',
        ItemLocation: 'ItemLocation',
        ItemPrice: 'ItemPrice',
        ListingItem: 'ListingItem',
        ListingItemObject: 'ListingItemObject',
        ListingItemTemplate: 'ListingItemTemplate',
        LocationMarker: 'LocationMarker',
        Market: 'Market',
        MessagingInformation: 'MessagingInformation',
        PaymentInformation: 'PaymentInformation',
        Profile: 'Profile',
        ShippingDestination: 'ShippingDestination',
        ShippingPrice: 'ShippingPrice',
        User: 'User'
    },
    Repository:     {
        AddressRepository: 'AddressRepository',
        BidDataRepository: 'BidDataRepository',
        BidRepository: 'BidRepository',
        CryptocurrencyAddressRepository: 'CryptocurrencyAddressRepository',
        EscrowRatioRepository: 'EscrowRatioRepository',
        EscrowRepository: 'EscrowRepository',
        FavoriteItemRepository: 'FavoriteItemRepository',
        ItemCategoryRepository: 'ItemCategoryRepository',
        ItemImageDataRepository: 'ItemImageDataRepository',
        ItemImageRepository: 'ItemImageRepository',
        ItemInformationRepository: 'ItemInformationRepository',
        ItemLocationRepository: 'ItemLocationRepository',
        ItemPriceRepository: 'ItemPriceRepository',
        ListingItemObjectRepository: 'ListingItemObjectRepository',
        ListingItemRepository: 'ListingItemRepository',
        ListingItemTemplateRepository: 'ListingItemTemplateRepository',
        LocationMarkerRepository: 'LocationMarkerRepository',
        MarketRepository: 'MarketRepository',
        MessagingInformationRepository: 'MessagingInformationRepository',
        PaymentInformationRepository: 'PaymentInformationRepository',
        ProfileRepository: 'ProfileRepository',
        ShippingDestinationRepository: 'ShippingDestinationRepository',
        ShippingPriceRepository: 'ShippingPriceRepository',
        UserRepository: 'UserRepository'
    },
    Service:     {
        AddressService: 'AddressService',
        BidDataService: 'BidDataService',
        BidService: 'BidService',
        CoreRpcService: 'CoreRpcService',
        CryptocurrencyAddressService: 'CryptocurrencyAddressService',
        DefaultItemCategoryService: 'DefaultItemCategoryService',
        DefaultMarketService: 'DefaultMarketService',
        DefaultProfileService: 'DefaultProfileService',
        EscrowRatioService: 'EscrowRatioService',
        EscrowService: 'EscrowService',
        FavoriteItemService: 'FavoriteItemService',
        ItemCategoryService: 'ItemCategoryService',
        ItemImageDataService: 'ItemImageDataService',
        ItemImageService: 'ItemImageService',
        ItemInformationService: 'ItemInformationService',
        ItemLocationService: 'ItemLocationService',
        ItemPriceService: 'ItemPriceService',
        ListingItemObjectService: 'ListingItemObjectService',
        ListingItemService: 'ListingItemService',
        ListingItemTemplateService: 'ListingItemTemplateService',
        LocationMarkerService: 'LocationMarkerService',
        MarketService: 'MarketService',
        MessageBroadcastService: 'MessageBroadcastService',
        MessagingInformationService: 'MessagingInformationService',
        PaymentInformationService: 'PaymentInformationService',
        ProfileService: 'ProfileService',
        ShippingDestinationService: 'ShippingDestinationService',
        ShippingPriceService: 'ShippingPriceService',
        TestDataService: 'TestDataService',
        UserService: 'UserService'
    },
    Command:     {
        AddDataCommand: 'AddDataCommand',
        bid: {
            BidSearchCommand: 'BidSearchCommand'
        },
        CleanDbCommand: 'CleanDbCommand',
        escrow: {
            EscrowCreateCommand: 'EscrowCreateCommand',
            EscrowDestroyCommand: 'EscrowDestroyCommand',
            EscrowUpdateCommand: 'EscrowUpdateCommand'
        },
        favorite: {
            FavoriteAddCommand: 'FavoriteAddCommand',
            FavoriteRemoveCommand: 'FavoriteRemoveCommand'
        },
        GenerateDataCommand: 'GenerateDataCommand',
        HelpCommand: 'HelpCommand',
        itemcategory: {
            ItemCategoriesGetCommand: 'ItemCategoriesGetCommand',
            ItemCategoryCreateCommand: 'ItemCategoryCreateCommand',
            ItemCategoryFindCommand: 'ItemCategoryFindCommand',
            ItemCategoryGetCommand: 'ItemCategoryGetCommand',
            ItemCategoryRemoveCommand: 'ItemCategoryRemoveCommand',
            ItemCategoryUpdateCommand: 'ItemCategoryUpdateCommand'
        },
        itemimage: {
            ItemImageAddCommand: 'ItemImageAddCommand',
            ItemImageRemoveCommand: 'ItemImageRemoveCommand'
        },
        iteminformation: {
            ItemInformationCreateCommand: 'ItemInformationCreateCommand',
            ItemInformationGetCommand: 'ItemInformationGetCommand',
            ItemInformationUpdateCommand: 'ItemInformationUpdateCommand'
        },
        itemlocation: {
            ItemLocationCreateCommand: 'ItemLocationCreateCommand',
            ItemLocationRemoveCommand: 'ItemLocationRemoveCommand',
            ItemLocationUpdateCommand: 'ItemLocationUpdateCommand'
        },
        listingitem: {
            ListingItemGetCommand: 'ListingItemGetCommand',
            ListingItemSearchCommand: 'ListingItemSearchCommand',
            OwnListingItemSearchCommand: 'OwnListingItemSearchCommand'
        },
        listingitemtemplate: {
            ListingItemTemplateCreateCommand: 'ListingItemTemplateCreateCommand',
            ListingItemTemplateDestroyCommand: 'ListingItemTemplateDestroyCommand',
            ListingItemTemplateGetCommand: 'ListingItemTemplateGetCommand',
            ListingItemTemplateSearchCommand: 'ListingItemTemplateSearchCommand'
        },
        market: {
            MarketCreateCommand: 'MarketCreateCommand'
        },
        messaginginformation: {
            MessagingInformationUpdateCommand: 'MessagingInformationUpdateCommand'
        },
        paymentinformation: {
            PaymentInformationUpdateCommand: 'PaymentInformationUpdateCommand'
        },
        profile: {
            AddressCreateCommand: 'AddressCreateCommand',
            AddressDestroyCommand: 'AddressDestroyCommand',
            AddressUpdateCommand: 'AddressUpdateCommand',
            ProfileCreateCommand: 'ProfileCreateCommand',
            ProfileDestroyCommand: 'ProfileDestroyCommand',
            ProfileGetCommand: 'ProfileGetCommand',
            ProfileUpdateCommand: 'ProfileUpdateCommand'
        },
        RpcCommandInterface: 'RpcCommandInterface',
        shippingdestination: {
            ShippingDestinationAddCommand: 'ShippingDestinationAddCommand',
            ShippingDestinationRemoveCommand: 'ShippingDestinationRemoveCommand'
        },
        TestCommand: 'TestCommand'
    },
    Factory:     {
<<<<<<< HEAD
        BidFactory: 'BidFactory',
=======
        RpcCommandFactory: 'RpcCommandFactory',
>>>>>>> a9614f22
        TestFactory: 'TestFactory'
    },
    MessageProcessor:     {
        BidMessageProcessor: 'BidMessageProcessor',
        MessageProcessor: 'MessageProcessor',
        MessageProcessorInterface: 'MessageProcessorInterface',
        TestMessageProcessor: 'TestMessageProcessor'
    },
    Middleware:     {
        AuthenticateMiddleware: 'AuthenticateMiddleware',
        PopulateUserMiddleware: 'PopulateUserMiddleware',
        RestApiMiddleware: 'RestApiMiddleware',
        RpcMiddleware: 'RpcMiddleware'
    },
    Listener:     {
        ServerStartedListener: 'ServerStartedListener',
        user: {
            UserAuthenticatedListener: 'UserAuthenticatedListener',
            UserCreatedListener: 'UserCreatedListener'
        }
    },
    Controller:     {
        AddressController: 'AddressController',
        BidController: 'BidController',
        BidDataController: 'BidDataController',
        CryptocurrencyAddressController: 'CryptocurrencyAddressController',
        EscrowController: 'EscrowController',
        EscrowRatioController: 'EscrowRatioController',
        FavoriteItemController: 'FavoriteItemController',
        ItemCategoryController: 'ItemCategoryController',
        ItemImageController: 'ItemImageController',
        ItemImageDataController: 'ItemImageDataController',
        ItemInformationController: 'ItemInformationController',
        ItemLocationController: 'ItemLocationController',
        ItemPriceController: 'ItemPriceController',
        ListingItemController: 'ListingItemController',
        ListingItemObjectController: 'ListingItemObjectController',
        ListingItemTemplateController: 'ListingItemTemplateController',
        LocationMarkerController: 'LocationMarkerController',
        MarketController: 'MarketController',
        MessagingInformationController: 'MessagingInformationController',
        PaymentInformationController: 'PaymentInformationController',
        ProfileController: 'ProfileController',
        RpcController: 'RpcController',
        ShippingDestinationController: 'ShippingDestinationController',
        ShippingPriceController: 'ShippingPriceController',
        UserController: 'UserController'
    }
};<|MERGE_RESOLUTION|>--- conflicted
+++ resolved
@@ -169,11 +169,8 @@
         TestCommand: 'TestCommand'
     },
     Factory:     {
-<<<<<<< HEAD
         BidFactory: 'BidFactory',
-=======
         RpcCommandFactory: 'RpcCommandFactory',
->>>>>>> a9614f22
         TestFactory: 'TestFactory'
     },
     MessageProcessor:     {
