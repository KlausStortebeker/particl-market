--- conflicted
+++ resolved
@@ -136,12 +136,8 @@
         },
         HelpCommand: 'HelpCommand',
         itemcategory: {
-<<<<<<< HEAD
             ItemCategoryListCommand: 'ItemCategoryListCommand',
             ItemCategoryAddCommand: 'ItemCategoryAddCommand',
-=======
-            ItemCategoryCreateCommand: 'ItemCategoryCreateCommand',
->>>>>>> 3ab24503
             ItemCategoryFindCommand: 'ItemCategoryFindCommand',
             ItemCategoryGetCommand: 'ItemCategoryGetCommand',
             ItemCategoryListCommand: 'ItemCategoryListCommand',
