--- conflicted
+++ resolved
@@ -81,12 +81,9 @@
             RpcListingItemService: 'RpcListingItemService',
             RpcListingItemTemplateService: 'RpcListingItemTemplateService',
             RpcProfileService: 'RpcProfileService',
-<<<<<<< HEAD
             RpcCliHelpService: 'RpcCliHelpService',
             RpcPaymentInformationService: 'RpcPaymentInformationService'
-=======
             RpcTestDataService: 'RpcTestDataService'
->>>>>>> d7fc23cd
         },
         ShippingDestinationService: 'ShippingDestinationService',
         ShippingPriceService: 'ShippingPriceService',
