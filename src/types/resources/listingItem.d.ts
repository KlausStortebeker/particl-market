--- conflicted
+++ resolved
@@ -10,12 +10,8 @@
         hash: string;
         seller: string;
         expiryTime: number;
-<<<<<<< HEAD
         generatedAt: number;
-=======
         removed: boolean;
-
->>>>>>> fb3d63f6
         receivedAt: number;
         postedAt: number;
         expiredAt: number;
