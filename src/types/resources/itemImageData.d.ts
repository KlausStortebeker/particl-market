// Copyright (c) 2017-2019, The Particl Market developers
// Distributed under the GPL software license, see the accompanying
// file COPYING or https://github.com/particl/particl-market/blob/develop/LICENSE

declare module 'resources' {

    interface ItemImageData {
        id: number;
        dataId: string;
        protocol: string;
        encoding: string;
        data: string;
        imageVersion: string;
        imageHash: string;
        originalMime: string;
        originalName: string;
<<<<<<< HEAD
        itemImageId: number;
=======
        featured: boolean;
>>>>>>> c63ac403

        createdAt: Date;
        updatedAt: Date;

        ItemImage: ItemImage;
    }

}<|MERGE_RESOLUTION|>--- conflicted
+++ resolved
@@ -14,11 +14,8 @@
         imageHash: string;
         originalMime: string;
         originalName: string;
-<<<<<<< HEAD
         itemImageId: number;
-=======
         featured: boolean;
->>>>>>> c63ac403
 
         createdAt: Date;
         updatedAt: Date;
