// Copyright (c) 2017-2018, The Particl Market developers
// Distributed under the GPL software license, see the accompanying
// file COPYING or https://github.com/particl/particl-market/blob/develop/LICENSE

import * as Knex from 'knex';


exports.up = (db: Knex): Promise<any> => {
    return Promise.all([
        db.schema.createTable('listing_items', (table: Knex.CreateTableBuilder) => {

            table.increments('id').primary();
            table.string('hash').notNullable().unique();

            table.string('seller').notNullable();

            table.integer('market_id').unsigned().notNullable();
            table.foreign('market_id').references('id')
                .inTable('markets').onDelete('cascade');

            table.integer('listing_item_template_id').unsigned().nullable();
            table.foreign('listing_item_template_id').references('id')
                .inTable('listing_item_templates').onDelete('cascade');

<<<<<<< HEAD
            table.integer('proposal_id').unsigned().nullable();
            table.foreign('proposal_id').references('id')
                .inTable('proposals');
=======

            table.integer('expiry_time').unsigned();

            table.timestamp('posted_at');
            table.timestamp('expired_at').defaultTo(new Date(Date.now() + 24 * 60 * 60 * 1000));
>>>>>>> d0643460

            table.timestamp('updated_at').defaultTo(db.fn.now());
            table.timestamp('created_at').defaultTo(db.fn.now());
        })
    ]);
};

exports.down = (db: Knex): Promise<any> => {
    return Promise.all([
        db.schema.dropTable('listing_items')
    ]);
};<|MERGE_RESOLUTION|>--- conflicted
+++ resolved
@@ -22,17 +22,14 @@
             table.foreign('listing_item_template_id').references('id')
                 .inTable('listing_item_templates').onDelete('cascade');
 
-<<<<<<< HEAD
             table.integer('proposal_id').unsigned().nullable();
             table.foreign('proposal_id').references('id')
                 .inTable('proposals');
-=======
 
             table.integer('expiry_time').unsigned();
 
             table.timestamp('posted_at');
             table.timestamp('expired_at').defaultTo(new Date(Date.now() + 24 * 60 * 60 * 1000));
->>>>>>> d0643460
 
             table.timestamp('updated_at').defaultTo(db.fn.now());
             table.timestamp('created_at').defaultTo(db.fn.now());
