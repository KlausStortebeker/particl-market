import * as Bookshelf from 'bookshelf';
import { inject, named, multiInject } from 'inversify';
import { Logger as LoggerType } from '../../core/Logger';
import { Types, Core, Targets } from '../../constants';
import { RpcCommandInterface} from '../commands/RpcCommandInterface';
import { NotFoundException } from '../exceptions/NotFoundException';

import { AddDataCommand} from '../commands/AddDataCommand';
import { CleanDbCommand} from '../commands/CleanDbCommand';
import { GenerateDataCommand} from '../commands/GenerateDataCommand';
import { HelpCommand} from '../commands/HelpCommand';

import { BidSearchCommand } from '../commands/bid/BidSearchCommand';
import { EscrowCreateCommand } from '../commands/escrow/EscrowCreateCommand';
import { EscrowDestroyCommand } from '../commands/escrow/EscrowDestroyCommand';
import { EscrowUpdateCommand } from '../commands/escrow/EscrowUpdateCommand';
import { FavoriteAddCommand } from '../commands/favorite/FavoriteAddCommand';
import { FavoriteRemoveCommand } from '../commands/favorite/FavoriteRemoveCommand';
import { ItemCategoriesGetCommand } from '../commands/itemcategory/ItemCategoriesGetCommand';
import { ItemCategoryCreateCommand } from '../commands/itemcategory/ItemCategoryCreateCommand';
import { ItemCategoryFindCommand } from '../commands/itemcategory/ItemCategoryFindCommand';
import { ItemCategoryGetCommand } from '../commands/itemcategory/ItemCategoryGetCommand';
import { ItemCategoryRemoveCommand } from '../commands/itemcategory/ItemCategoryRemoveCommand';
import { ItemCategoryUpdateCommand } from '../commands/itemcategory/ItemCategoryUpdateCommand';
import { ItemImageAddCommand } from '../commands/itemimage/ItemImageAddCommand';
import { ItemImageRemoveCommand } from '../commands/itemimage/ItemImageRemoveCommand';
import { ItemInformationCreateCommand } from '../commands/iteminformation/ItemInformationCreateCommand';
import { ItemInformationGetCommand } from '../commands/iteminformation/ItemInformationGetCommand';
import { ItemInformationUpdateCommand } from '../commands/iteminformation/ItemInformationUpdateCommand';
import { ItemLocationRemoveCommand } from '../commands/itemlocation/ItemLocationRemoveCommand';
import { ItemLocationCreateCommand } from '../commands/itemlocation/ItemLocationCreateCommand';
import { ItemLocationUpdateCommand } from '../commands/itemlocation/ItemLocationUpdateCommand';
import { ListingItemGetCommand } from '../commands/listingitem/ListingItemGetCommand';
import { ListingItemSearchCommand } from '../commands/listingitem/ListingItemSearchCommand';
import { OwnListingItemSearchCommand } from '../commands/listingitem/OwnListingItemSearchCommand';
import { ListingItemTemplateCreateCommand } from '../commands/listingitemtemplate/ListingItemTemplateCreateCommand';
import { ListingItemTemplateDestroyCommand } from '../commands/listingitemtemplate/ListingItemTemplateDestroyCommand';
import { ListingItemTemplateGetCommand } from '../commands/listingitemtemplate/ListingItemTemplateGetCommand';
import { ListingItemTemplateSearchCommand } from '../commands/listingitemtemplate/ListingItemTemplateSearchCommand';
import { MessagingInformationUpdateCommand } from '../commands/messaginginformation/MessagingInformationUpdateCommand';
import { MarketCreateCommand } from '../commands/market/MarketCreateCommand';
import { PaymentInformationUpdateCommand } from '../commands/paymentinformation/PaymentInformationUpdateCommand';
import { AddressCreateCommand } from '../commands/profile/AddressCreateCommand';
import { AddressDestroyCommand } from '../commands/profile/AddressDestroyCommand';
import { AddressUpdateCommand } from '../commands/profile/AddressUpdateCommand';
import { ProfileCreateCommand } from '../commands/profile/ProfileCreateCommand';
import { ProfileDestroyCommand } from '../commands/profile/ProfileDestroyCommand';
import { ProfileUpdateCommand } from '../commands/profile/ProfileUpdateCommand';
import { ProfileGetCommand } from '../commands/profile/ProfileGetCommand';
import { ShippingDestinationAddCommand } from '../commands/shippingdestination/ShippingDestinationAddCommand';
import { ShippingDestinationRemoveCommand } from '../commands/shippingdestination/ShippingDestinationRemoveCommand';
import { EscrowLockCommand } from '../commands/escrow/EscrowLockCommand';
import { EscrowRefundCommand } from '../commands/escrow/EscrowRefundCommand';
import { EscrowReleaseCommand } from '../commands/escrow/EscrowReleaseCommand';

import { AcceptBidCommand } from '../commands/bid/AcceptBidCommand';
import { CancelBidCommand } from '../commands/bid/CancelBidCommand';
import { RejectBidCommand } from '../commands/bid/RejectBidCommand';
import { SendBidCommand } from '../commands/bid/SendBidCommand';

// tslint:disable:array-type
// tslint:disable:max-line-length
export class RpcCommandFactory {

    public log: LoggerType;
    public commands: Array<RpcCommandInterface<any>> = [];

    constructor(

        @inject(Types.Command) @named(Targets.Command.bid.BidSearchCommand) private bidSearchCommand: BidSearchCommand,
        @inject(Types.Command) @named(Targets.Command.escrow.EscrowCreateCommand) private escrowCreateCommand: EscrowCreateCommand,
        @inject(Types.Command) @named(Targets.Command.escrow.EscrowDestroyCommand) private escrowDestroyCommand: EscrowDestroyCommand,
        @inject(Types.Command) @named(Targets.Command.escrow.EscrowUpdateCommand) private escrowUpdateCommand: EscrowUpdateCommand,
        @inject(Types.Command) @named(Targets.Command.favorite.FavoriteAddCommand) private favoriteAddCommand: FavoriteAddCommand,
        @inject(Types.Command) @named(Targets.Command.favorite.FavoriteRemoveCommand) private favoriteRemoveCommand: FavoriteRemoveCommand,
        @inject(Types.Command) @named(Targets.Command.itemcategory.ItemCategoriesGetCommand) private itemCategoriesGetCommand: ItemCategoriesGetCommand,
        @inject(Types.Command) @named(Targets.Command.itemcategory.ItemCategoryCreateCommand) private itemCategoryCreateCommand: ItemCategoryCreateCommand,
        @inject(Types.Command) @named(Targets.Command.itemcategory.ItemCategoryFindCommand) private itemCategoryFindCommand: ItemCategoryFindCommand,
        @inject(Types.Command) @named(Targets.Command.itemcategory.ItemCategoryGetCommand) private itemCategoryGetCommand: ItemCategoryGetCommand,
        @inject(Types.Command) @named(Targets.Command.itemcategory.ItemCategoryRemoveCommand) private itemCategoryRemoveCommand: ItemCategoryRemoveCommand,
        @inject(Types.Command) @named(Targets.Command.itemcategory.ItemCategoryUpdateCommand) private itemCategoryUpdateCommand: ItemCategoryUpdateCommand,
        @inject(Types.Command) @named(Targets.Command.itemimage.ItemImageAddCommand) private itemImageAddCommand: ItemImageAddCommand,
        @inject(Types.Command) @named(Targets.Command.itemimage.ItemImageRemoveCommand) private itemImageRemoveCommand: ItemImageRemoveCommand,
        @inject(Types.Command) @named(Targets.Command.iteminformation.ItemInformationCreateCommand) private itemInformationCreateCommand: ItemInformationCreateCommand,
        @inject(Types.Command) @named(Targets.Command.iteminformation.ItemInformationGetCommand) private itemInformationGetCommand: ItemInformationGetCommand,
        @inject(Types.Command) @named(Targets.Command.iteminformation.ItemInformationUpdateCommand) private itemInformationUpdateCommand: ItemInformationUpdateCommand,
        @inject(Types.Command) @named(Targets.Command.itemlocation.ItemLocationCreateCommand) private itemLocationCreateCommand: ItemLocationCreateCommand,
        @inject(Types.Command) @named(Targets.Command.itemlocation.ItemLocationRemoveCommand) private itemLocationDestroyCommand: ItemLocationRemoveCommand,
        @inject(Types.Command) @named(Targets.Command.itemlocation.ItemLocationUpdateCommand) private itemLocationUpdateCommand: ItemLocationUpdateCommand,
        @inject(Types.Command) @named(Targets.Command.listingitem.ListingItemGetCommand) private listingItemGetCommand: ListingItemGetCommand,
        @inject(Types.Command) @named(Targets.Command.listingitem.ListingItemSearchCommand) private listingItemSearchCommand: ListingItemSearchCommand,
        @inject(Types.Command) @named(Targets.Command.listingitem.OwnListingItemSearchCommand) private ownListingItemSearchCommand: OwnListingItemSearchCommand,
        @inject(Types.Command) @named(Targets.Command.listingitemtemplate.ListingItemTemplateCreateCommand) private listingItemTemplateCreateCommand: ListingItemTemplateCreateCommand,
        @inject(Types.Command) @named(Targets.Command.listingitemtemplate.ListingItemTemplateDestroyCommand) private listingItemTemplateDestroyCommand: ListingItemTemplateDestroyCommand,
        @inject(Types.Command) @named(Targets.Command.listingitemtemplate.ListingItemTemplateGetCommand) private listingItemTemplateGetCommand: ListingItemTemplateGetCommand,
        @inject(Types.Command) @named(Targets.Command.listingitemtemplate.ListingItemTemplateSearchCommand) private listingItemTemplateSearchCommand: ListingItemTemplateSearchCommand,
        @inject(Types.Command) @named(Targets.Command.market.MarketCreateCommand) private marketCreateCommand: MarketCreateCommand,
        @inject(Types.Command) @named(Targets.Command.messaginginformation.MessagingInformationUpdateCommand) private messagingInformationUpdateCommand: MessagingInformationUpdateCommand,
        @inject(Types.Command) @named(Targets.Command.paymentinformation.PaymentInformationUpdateCommand) private paymentInformationUpdateCommand: PaymentInformationUpdateCommand,
        @inject(Types.Command) @named(Targets.Command.profile.AddressCreateCommand) private addresscreateCommand: AddressCreateCommand,
        @inject(Types.Command) @named(Targets.Command.profile.AddressDestroyCommand) private addressDestroyCommand: AddressDestroyCommand,
        @inject(Types.Command) @named(Targets.Command.profile.AddressUpdateCommand) private addressUpdateCommand: AddressUpdateCommand,
        @inject(Types.Command) @named(Targets.Command.profile.ProfileCreateCommand) private profileCreateCommand: ProfileCreateCommand,
        @inject(Types.Command) @named(Targets.Command.profile.ProfileDestroyCommand) private profileDestroyCommand: ProfileDestroyCommand,
        @inject(Types.Command) @named(Targets.Command.profile.ProfileGetCommand) private profileGetCommand: ProfileGetCommand,
        @inject(Types.Command) @named(Targets.Command.profile.ProfileUpdateCommand) private profileUpdateCommand: ProfileUpdateCommand,
        @inject(Types.Command) @named(Targets.Command.shippingdestination.ShippingDestinationAddCommand) private shippingDestinationAddCommand: ShippingDestinationAddCommand,
        @inject(Types.Command) @named(Targets.Command.shippingdestination.ShippingDestinationRemoveCommand) private shippingDestinationRemoveCommand: ShippingDestinationRemoveCommand,

        @inject(Types.Command) @named(Targets.Command.AddDataCommand) private addDataCommand: AddDataCommand,
        @inject(Types.Command) @named(Targets.Command.CleanDbCommand) private cleanDbCommand: CleanDbCommand,
        @inject(Types.Command) @named(Targets.Command.GenerateDataCommand) private generateDataCommand: GenerateDataCommand,
        @inject(Types.Command) @named(Targets.Command.HelpCommand) private helpCommand: HelpCommand,
<<<<<<< HEAD
        @inject(Types.Command) @named(Targets.Command.escrow.EscrowLockCommand) private escrowLockCommand: EscrowLockCommand,
        @inject(Types.Command) @named(Targets.Command.escrow.EscrowRefundCommand) private escrowRefundCommand: EscrowRefundCommand,
        @inject(Types.Command) @named(Targets.Command.escrow.EscrowReleaseCommand) private escrowReleaseCommand: EscrowReleaseCommand,
=======
        @inject(Types.Command) @named(Targets.Command.bid.AcceptBidCommand) private acceptBidCommand: AcceptBidCommand,
        @inject(Types.Command) @named(Targets.Command.bid.CancelBidCommand) private cancelBidCommand: CancelBidCommand,
        @inject(Types.Command) @named(Targets.Command.bid.RejectBidCommand) private rejectBidCommand: RejectBidCommand,
        @inject(Types.Command) @named(Targets.Command.bid.SendBidCommand) private sendBidCommand: SendBidCommand,

>>>>>>> 2edec32c
        //  ---
        // @multiInject(Types.Command) public commands: RpcCommand<any>[],
        // @multiInject(Types.Command) @named(Targets.AllCommands) private commands: Array<RpcCommand<any>>,
        // @multiInject(Types.Command) @named('Command') private commands: Command[],
        @inject(Types.Core) @named(Core.Logger) public Logger: typeof LoggerType
    ) {
        this.log = new Logger(__filename);

        this.commands.push(bidSearchCommand);
        this.commands.push(escrowCreateCommand);
        this.commands.push(escrowDestroyCommand);
        this.commands.push(escrowUpdateCommand);
        this.commands.push(favoriteAddCommand);
        this.commands.push(favoriteRemoveCommand);
        this.commands.push(itemCategoriesGetCommand);
        this.commands.push(itemCategoryCreateCommand);
        this.commands.push(itemCategoryFindCommand);
        this.commands.push(itemCategoryGetCommand);
        this.commands.push(itemCategoryRemoveCommand);
        this.commands.push(itemCategoryUpdateCommand);
        this.commands.push(itemImageAddCommand);
        this.commands.push(itemImageRemoveCommand);
        this.commands.push(itemInformationCreateCommand);
        this.commands.push(itemInformationGetCommand);
        this.commands.push(itemInformationUpdateCommand);
        this.commands.push(itemLocationCreateCommand);
        this.commands.push(itemLocationDestroyCommand);
        this.commands.push(itemLocationUpdateCommand);
        this.commands.push(listingItemGetCommand);
        this.commands.push(listingItemSearchCommand);
        this.commands.push(ownListingItemSearchCommand);
        this.commands.push(listingItemTemplateCreateCommand);
        this.commands.push(listingItemTemplateDestroyCommand);
        this.commands.push(listingItemTemplateGetCommand);
        this.commands.push(listingItemTemplateSearchCommand);
        this.commands.push(marketCreateCommand);
        this.commands.push(messagingInformationUpdateCommand);
        this.commands.push(paymentInformationUpdateCommand);
        this.commands.push(addresscreateCommand);
        this.commands.push(addressDestroyCommand);
        this.commands.push(addressUpdateCommand);
        this.commands.push(profileCreateCommand);
        this.commands.push(profileDestroyCommand);
        this.commands.push(profileGetCommand);
        this.commands.push(profileUpdateCommand);
        this.commands.push(shippingDestinationAddCommand);
        this.commands.push(shippingDestinationRemoveCommand);
        this.commands.push(escrowLockCommand);
        this.commands.push(escrowRefundCommand);
        this.commands.push(escrowReleaseCommand);

        this.commands.push(addDataCommand);
        this.commands.push(cleanDbCommand);
        this.commands.push(generateDataCommand);
        this.commands.push(helpCommand);
        this.commands.push(acceptBidCommand);
        this.commands.push(cancelBidCommand);
        this.commands.push(rejectBidCommand);
        this.commands.push(sendBidCommand);

        this.log.debug(this.commands.length + ' commands initialized.');

    }

    public get(commandName: string): RpcCommandInterface<Bookshelf.Model<any>> {
        this.log.debug('Looking for command <' + commandName + '>');
        for (const command of this.commands) {
            if (command.name.toLowerCase() === commandName.toLowerCase()) {
                this.log.debug('Found ' + command.name.toLowerCase());
                return command;
            }
        }
        throw new NotFoundException('Couldn\'t find command <' + commandName + '>\n');
    }
}
// tslint:enable:array-type
// tslint:enable:max-line-length<|MERGE_RESOLUTION|>--- conflicted
+++ resolved
@@ -111,17 +111,17 @@
         @inject(Types.Command) @named(Targets.Command.CleanDbCommand) private cleanDbCommand: CleanDbCommand,
         @inject(Types.Command) @named(Targets.Command.GenerateDataCommand) private generateDataCommand: GenerateDataCommand,
         @inject(Types.Command) @named(Targets.Command.HelpCommand) private helpCommand: HelpCommand,
-<<<<<<< HEAD
+
         @inject(Types.Command) @named(Targets.Command.escrow.EscrowLockCommand) private escrowLockCommand: EscrowLockCommand,
         @inject(Types.Command) @named(Targets.Command.escrow.EscrowRefundCommand) private escrowRefundCommand: EscrowRefundCommand,
         @inject(Types.Command) @named(Targets.Command.escrow.EscrowReleaseCommand) private escrowReleaseCommand: EscrowReleaseCommand,
-=======
+
         @inject(Types.Command) @named(Targets.Command.bid.AcceptBidCommand) private acceptBidCommand: AcceptBidCommand,
         @inject(Types.Command) @named(Targets.Command.bid.CancelBidCommand) private cancelBidCommand: CancelBidCommand,
         @inject(Types.Command) @named(Targets.Command.bid.RejectBidCommand) private rejectBidCommand: RejectBidCommand,
         @inject(Types.Command) @named(Targets.Command.bid.SendBidCommand) private sendBidCommand: SendBidCommand,
 
->>>>>>> 2edec32c
+
         //  ---
         // @multiInject(Types.Command) public commands: RpcCommand<any>[],
         // @multiInject(Types.Command) @named(Targets.AllCommands) private commands: Array<RpcCommand<any>>,
