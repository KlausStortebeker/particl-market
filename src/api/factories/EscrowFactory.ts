--- conflicted
+++ resolved
@@ -67,14 +67,7 @@
                         memo: data.memo,
                         escrow: {
                             type: 'release',
-<<<<<<< HEAD
-                            rawtx: `The buyer sends the half signed rawtx which releases the escrow and paymeny.
-                            The vendor then recreates the whole transaction
-                            (check ouputs, inputs, scriptsigs and the fee), verifying that buyer\'s rawtx is indeed legitimate.
-                            The vendor then signs the rawtx and broadcasts it.`
-=======
                             rawtx: '...'
->>>>>>> a46b3895
                         }
                     }
                 };
@@ -93,14 +86,7 @@
                         memo: data.memo,
                         escrow: {
                             type: 'refund',
-<<<<<<< HEAD
-                            rawtx: `The vendor decodes the rawtx from MP_REQUEST_REFUND
-                            and recreates the whole transaction (check ouputs, inputs, scriptsigs and the fee),
-                            verifying that buyer\'s rawtx is indeed legitimate.
-                            The vendor then signs the rawtx and sends it to the buyer. The vendor can decide to broadcast it himself.`
-=======
                             rawtx: '...'
->>>>>>> a46b3895
                         }
                     }
                 };
