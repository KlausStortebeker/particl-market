--- conflicted
+++ resolved
@@ -36,7 +36,7 @@
      * when data.params[0] is number then findById, else findOneByKey
      *
      * @param data
-     * @returns {Promise<Profile>}
+     * @returns {Promise<ItemCategory>}
      */
     @validate()
     public async findOne( @request(RpcRequest) data: any): Promise<ItemCategory> {
@@ -50,7 +50,7 @@
     /**
      *
      * @param data
-     * @returns {Promise<Profile>}
+     * @returns {Promise<ItemCategory>}
      */
     @validate()
     public async findRoot( @request(RpcRequest) data: any): Promise<ItemCategory> {
@@ -68,7 +68,7 @@
      *  todo: parent_item_category_id should not be null
      *
      * @param data
-     * @returns {Promise<Profile>}
+     * @returns {Promise<ItemCategory>}
      */
     @validate()
     public async create( @request(RpcRequest) data: any): Promise<ItemCategory> {
@@ -91,7 +91,7 @@
      *  [3]: parentItemCategoryId
      *
      * @param data
-     * @returns {Promise<Profile>}
+     * @returns {Promise<ItemCategory>}
      */
     @validate()
     public async update( @request(RpcRequest) data: any): Promise<ItemCategory> {
@@ -110,27 +110,25 @@
     }
 
     /**
-<<<<<<< HEAD
      * data.params[]:
      *  [0]: searchString, string, can be null
-=======
-     * remove user defined category
-     *
-     * data.params[]:
-     *  [0]: category id
->>>>>>> b0b8fa27
      *
      * @param data
-     * @returns {Promise<Profile>}
+     * @returns {Promise<ItemCategory>}
      */
-<<<<<<< HEAD
     @validate()
     public async search( @request(RpcRequest) data: any): Promise<Bookshelf.Collection<ItemCategory>> {
         return await this.itemCategoryService.findByName(data.params[0]);
     }
 
-=======
->>>>>>> b0b8fa27
+    /**
+     * remove user defined category
+     * data.params[]:
+     *  [0]: category id
+     *
+     * @param data
+     * @returns {Promise<ItemCategory>}
+     */
     @validate()
     public async destroy( @request(RpcRequest) data: any): Promise<void> {
         const categoryId = data.params[0];
