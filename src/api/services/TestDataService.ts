import { Bookshelf as Database } from '../../config/Database';
import * as Bookshelf from 'bookshelf';
import { inject, named } from 'inversify';
import { validate, request } from '../../core/api/Validate';
import { Logger as LoggerType } from '../../core/Logger';
import { Types, Core, Targets } from '../../constants';
import * as _ from 'lodash';
import * as Faker from 'faker';
import { MessageException } from '../exceptions/MessageException';
import { TestDataCreateRequest } from '../requests/TestDataCreateRequest';
import { ShippingCountries } from '../../core/helpers/ShippingCountries';
import { ShippingAvailability } from '../enums/ShippingAvailability';
import { MessagingProtocolType } from '../enums/MessagingProtocolType';
import { CryptocurrencyAddressType } from '../enums/CryptocurrencyAddressType';
import { Currency } from '../enums/Currency';
import { ImageDataProtocolType } from '../enums/ImageDataProtocolType';
import { PaymentType } from '../enums/PaymentType';
import { EscrowType } from '../enums/EscrowType';
import { ListingItem } from '../models/ListingItem';
import { Profile } from '../models/Profile';
import { ItemCategory } from '../models/ItemCategory';
import { FavoriteItem } from '../models/FavoriteItem';
import { PaymentInformation } from '../models/PaymentInformation';
import { ListingItemTemplate } from '../models/ListingItemTemplate';

import { ListingItemService } from './ListingItemService';
import { ListingItemTemplateService } from './ListingItemTemplateService';
import { DefaultItemCategoryService } from './DefaultItemCategoryService';
import { DefaultProfileService } from './DefaultProfileService';
import { DefaultMarketService } from './DefaultMarketService';
import { ProfileService } from './ProfileService';
import { MarketService } from './MarketService';
import { ItemCategoryService } from './ItemCategoryService';
import { FavoriteItemService } from './FavoriteItemService';
import { ItemInformationService } from './ItemInformationService';
import { BidService } from './BidService';
import { PaymentInformationService } from './PaymentInformationService';
import { ItemImageService } from './ItemImageService';

import { TestDataGenerateRequest } from '../requests/TestDataGenerateRequest';
import { ProfileCreateRequest } from '../requests/ProfileCreateRequest';
import { Address } from '../models/Address';
import { CryptocurrencyAddress } from '../models/CryptocurrencyAddress';
import { ItemInformation } from '../models/ItemInformation';
import { Bid } from '../models/Bid';
import { ItemImage } from '../models/ItemImage';

import { ListingItemCreateRequest } from '../requests/ListingItemCreateRequest';
import { ListingItemTemplateCreateRequest } from '../requests/ListingItemTemplateCreateRequest';
import { ItemCategoryCreateRequest } from '../requests/ItemCategoryCreateRequest';
import { FavoriteItemCreateRequest } from '../requests/FavoriteItemCreateRequest';
import { ItemInformationCreateRequest } from '../requests/ItemInformationCreateRequest';
import { BidCreateRequest } from '../requests/BidCreateRequest';
import { PaymentInformationCreateRequest } from '../requests/PaymentInformationCreateRequest';
import { ItemImageCreateRequest } from '../requests/ItemImageCreateRequest';
import { CreatableModel } from '../enums/CreatableModel';
import { GenerateListingItemTemplateParams } from '../requests/params/GenerateListingItemTemplateParams';
import { GenerateListingItemParams } from '../requests/params/GenerateListingItemParams';
import { GenerateProfileParams } from '../requests/params/GenerateProfileParams';
import {ImageProcessing} from '../../core/helpers/ImageProcessing';

export class TestDataService {

    public log: LoggerType;
    public ignoreTables: string[] = ['sqlite_sequence', 'version', 'version_lock', 'knex_migrations', 'knex_migrations_lock'];

    constructor(
        @inject(Types.Service) @named(Targets.Service.DefaultItemCategoryService) public defaultItemCategoryService: DefaultItemCategoryService,
        @inject(Types.Service) @named(Targets.Service.DefaultProfileService) public defaultProfileService: DefaultProfileService,
        @inject(Types.Service) @named(Targets.Service.DefaultMarketService) public defaultMarketService: DefaultMarketService,
        @inject(Types.Service) @named(Targets.Service.MarketService) public marketService: MarketService,
        @inject(Types.Service) @named(Targets.Service.ProfileService) public profileService: ProfileService,
        @inject(Types.Service) @named(Targets.Service.ListingItemTemplateService) private listingItemTemplateService: ListingItemTemplateService,
        @inject(Types.Service) @named(Targets.Service.ListingItemService) private listingItemService: ListingItemService,
        @inject(Types.Service) @named(Targets.Service.ItemCategoryService) private itemCategoryService: ItemCategoryService,
        @inject(Types.Service) @named(Targets.Service.FavoriteItemService) private favoriteItemService: FavoriteItemService,
        @inject(Types.Service) @named(Targets.Service.ItemInformationService) private itemInformationService: ItemInformationService,
        @inject(Types.Service) @named(Targets.Service.BidService) private bidService: BidService,
        @inject(Types.Service) @named(Targets.Service.ItemImageService) private itemImageService: ItemImageService,
        @inject(Types.Service) @named(Targets.Service.PaymentInformationService) private paymentInformationService: PaymentInformationService,
        @inject(Types.Core) @named(Core.Logger) public Logger: typeof LoggerType
    ) {
        this.log = new Logger(__filename);
    }

    /**
     * clean up the database
     * insert the default data
     *
     * @param ignoreTables
     * @param seed
     * @returns {Promise<void>}
     */
    public async clean(seed: boolean = true): Promise<void> {

        await this.cleanDb();
        if (seed) {
            this.log.debug('seeding default data after cleaning');
            await this.defaultItemCategoryService.seedDefaultCategories();
            await this.defaultProfileService.seedDefaultProfile();
            await this.defaultMarketService.seedDefaultMarket();
            this.log.info('cleanup & default seeds done.');

            return;
        }
    }

    /**
     * creates testdata from json
     *
     * @param data
     * @returns {Promise<ListingItem>}
     */
    @validate()
    public async create<T>( @request(TestDataCreateRequest) body: TestDataCreateRequest): Promise<Bookshelf.Model<any>> {
        switch (body.model) {
            case CreatableModel.LISTINGITEMTEMPLATE: {
                return await this.listingItemTemplateService.create(body.data as ListingItemTemplateCreateRequest) as Bookshelf.Model<ListingItemTemplate>;
            }
            case CreatableModel.LISTINGITEM: {
                return await this.listingItemService.create(body.data as ListingItemCreateRequest) as Bookshelf.Model<ListingItem>;
            }
            case CreatableModel.PROFILE: {
                return await this.profileService.create(body.data as ProfileCreateRequest) as Bookshelf.Model<Profile>;
            }
            case CreatableModel.ITEMCATEGORY: {
                return await this.itemCategoryService.create(body.data as ItemCategoryCreateRequest) as Bookshelf.Model<ItemCategory>;
            }
            case CreatableModel.FAVORITEITEM: {
                return await this.favoriteItemService.create(body.data as FavoriteItemCreateRequest) as Bookshelf.Model<FavoriteItem>;
            }
            case CreatableModel.ITEMINFORMATION: {
                return await this.itemInformationService.create(body.data as ItemInformationCreateRequest) as Bookshelf.Model<ItemInformation>;
            }
            case CreatableModel.BID: {
                return await this.bidService.create(body.data as BidCreateRequest) as Bookshelf.Model<Bid>;
            }
            case CreatableModel.PAYMENTINFORMATION: {
                return await this.paymentInformationService.create(body.data as PaymentInformationCreateRequest) as Bookshelf.Model<PaymentInformation>;
            }
            case CreatableModel.ITEMIMAGE: {
                return await this.itemImageService.create(body.data as ItemImageCreateRequest) as Bookshelf.Model<ItemImage>;
            }
            default: {
                throw new MessageException('Not implemented');
            }
        }
    }

    /**
     * generates testdata
     *
     * @param data
     *  model - listingitemtemplate, listingitem or profile
     *  amount - amount of models to create
     *  withRelated - return full related model data or just id's, defaults to true
     *
     * @returns {Promise<ListingItem>}
     */
    @validate()
    public async generate<T>( @request(TestDataGenerateRequest) body: TestDataGenerateRequest): Promise<Bookshelf.Collection<any>> {
        switch (body.model) {
            case CreatableModel.LISTINGITEMTEMPLATE: {
                const generateParams = new GenerateListingItemTemplateParams(body.generateParams);
                return await this.generateListingItemTemplates(body.amount, body.withRelated, generateParams);
            }
            case CreatableModel.LISTINGITEM: {
                const generateParams = new GenerateListingItemParams(body.generateParams);
                return await this.generateListingItems(body.amount, body.withRelated, generateParams);
            }
            case CreatableModel.PROFILE: {
                const generateParams = new GenerateProfileParams(body.generateParams);
                return await this.generateProfiles(body.amount, body.withRelated, generateParams);
            }
            default: {
                throw new MessageException('Not implemented');
            }
        }
    }

    /**
     * clean up the db
     *
     * @returns {Promise<void>}
     */
    private async cleanDb(): Promise<void> {

        // by default ignore these
        this.log.info('cleaning up the db, ignoring tables: ', this.ignoreTables);
        this.log.debug('ignoreTables: ', this.ignoreTables);

        const tablesToClean = [
            'bid_datas',
            'bids',
            'location_markers',
            'item_locations',
            'shipping_destinations',
            'item_image_datas',
            'item_images',
            'item_informations',
            'shipping_prices',
            'item_prices',
            'escrow_ratios',
            'escrows',
            'payment_informations',
            'messaging_informations',
            'listing_item_objects',
            'listing_items',
            'listing_item_templates',
            'addresses',
            'favorite_items',
            'cryptocurrency_addresses',
            'profiles',
            'shopping_carts',
            'shopping_cart_items',
            'item_categories',
            'markets',
            'users',     // todo: not needed
            'price_ticker',
<<<<<<< HEAD
            'flagged_items'
=======
            'currency_prices'
>>>>>>> 84d10f49
        ];

        for (const table of tablesToClean) {
            this.log.debug('cleaning table: ', table);
            await Database.knex.select().from(table).del();
        }
        return;
    }

    private async getTableNames(knex: any): Promise<any> {
        return await knex.raw("SELECT name FROM sqlite_master WHERE type='table';");
    }

    // -------------------
    // listingitemtemplates

    private async generateListingItemTemplates(amount: number, withRelated: boolean = true, generateParams: GenerateListingItemTemplateParams): Promise<any> {
        const items: any[] = [];
        for (let i = amount; i > 0; i--) {
            const listingItemTemplate = await this.generateListingItemTemplateData(generateParams);
            const savedListingItemTemplate = await this.listingItemTemplateService.create(listingItemTemplate);
            items.push(savedListingItemTemplate);
        }
        return this.generateResponse(items, withRelated);
    }

    // -------------------
    // listingitems

    private async generateListingItems(amount: number, withRelated: boolean = true, generateParams: GenerateListingItemParams): Promise<any> {
        const items: any[] = [];
        for (let i = amount; i > 0; i--) {
            const listingItem = await this.generateListingItemData(generateParams);
            const savedListingItem = await this.listingItemService.create(listingItem);
            items.push(savedListingItem);
        }
        return this.generateResponse(items, withRelated);
    }

    // -------------------
    // profiles

    private async generateProfiles(amount: number, withRelated: boolean = true, generateParams: GenerateProfileParams): Promise<any> {
        const items: any[] = [];
        for (let i = amount; i > 0; i--) {
            const profile = this.generateProfileData(generateParams);
            const savedProfile = await this.profileService.create(profile);
            items.push(savedProfile);
        }
        return this.generateResponse(items, withRelated);
    }

    private generateResponse(items: any, withRelated: boolean): Promise<any> {
        if (withRelated) {
            return items;
        } else {
            return items.map(item => item.id);
        }
    }

    private generateProfileData(generateParams: GenerateProfileParams): ProfileCreateRequest {
        const name = 'TEST-' + Faker.name.firstName();
        const address = Faker.finance.bitcoinAddress();

        this.log.debug('generateParams.generateShippingAddresses: ', generateParams.generateShippingAddresses);
        this.log.debug('generateParams.generateCryptocurrencyAddresses: ', generateParams.generateCryptocurrencyAddresses);
        const shippingAddresses = generateParams.generateShippingAddresses ? this.generateAddressesData(_.random(1, 5)) : [];
        const cryptocurrencyAddresses = generateParams.generateCryptocurrencyAddresses ? this.generateCryptocurrencyAddressesData(_.random(1, 5)) : [];

        return {
            name,
            address,
            shippingAddresses,
            cryptocurrencyAddresses
        } as ProfileCreateRequest;
    }

    private generateAddressesData(amount: number): Address[] {
        const addresses: any[] = [];
        for (let i = amount; i > 0; i--) {
            addresses.push({
                title: Faker.company.companyName(),
                addressLine1: Faker.address.streetAddress(),
                addressLine2: Faker.address.secondaryAddress(),
                zipCode: Faker.address.zipCode(),
                city: Faker.address.city(),
                state: Faker.address.state(),
                country: Faker.random.arrayElement(Object.getOwnPropertyNames(ShippingCountries.countryList))
            });
        }
        return addresses;
    }

    private generateCryptocurrencyAddressesData(amount: number): CryptocurrencyAddress[] {
        const cryptoAddresses: any[] = [];
        for (let i = amount; i > 0; i--) {
            cryptoAddresses.push({
                type: Faker.random.arrayElement(Object.getOwnPropertyNames(CryptocurrencyAddressType)),
                address: Faker.finance.bitcoinAddress()
            });
        }
        return cryptoAddresses;
    }

    private async generateListingItemData(generateParams: GenerateListingItemParams): Promise<ListingItemCreateRequest> {
        const defaultMarket = await this.marketService.getDefault();

        const itemInformation = generateParams.generateItemInformation ? this.generateItemInformationData(generateParams) : {};
        const paymentInformation = generateParams.generatePaymentInformation ? this.generatePaymentInformationData(generateParams) : {};
        const messagingInformation = generateParams.generateMessagingInformation ? this.generateMessagingInformationData() : [];
        // TODO: generate listingitemobjects
        const listingItemObjects = generateParams.generateListingItemObjects ? [] : [];

        const listingItem = {
            hash: Faker.random.uuid(),
            itemInformation,
            paymentInformation,
            messagingInformation,
            listingItemObjects,
            market_id: defaultMarket.Id
        } as ListingItemCreateRequest;

        return listingItem;
    }

    private generateShippingDestinationsData(amount: number): any[] {
        const items: any[] = [];
        for (let i = amount; i > 0; i--) {
            items.push({
                country: Faker.random.arrayElement(Object.getOwnPropertyNames(ShippingCountries.countryList)),
                shippingAvailability: Faker.random.arrayElement(Object.getOwnPropertyNames(ShippingAvailability))
            });
        }
        return items;
    }

    private generateItemImagesData(amount: number): any[] {
        const items: any[] = [];
        for (let i = amount; i > 0; i--) {
            const item = {
                hash: Faker.random.uuid(),
                data: {
                    dataId: Faker.internet.url(),
                    protocol: ImageDataProtocolType.LOCAL,
                    encoding: 'BASE64',
                    data: ImageProcessing.milkcatSmall
                }
            };
            items.push(item);
        }
        return items;
    }

    private generateItemInformationData(generateParams: GenerateListingItemTemplateParams): ItemInformationCreateRequest {

        const shippingDestinations = generateParams.generateShippingDestinations
            ? this.generateShippingDestinationsData(_.random(1, 5))
            : [];

        const itemImages = generateParams.generateItemImages
            ? this.generateItemImagesData(_.random(1, 5))
            : [];

        const itemInformation = {
            title: Faker.commerce.productName(),
            shortDescription: Faker.commerce.productAdjective() + ' ' + Faker.commerce.product(),
            longDescription: Faker.lorem.paragraph(),
            itemCategory: {
                key: this.randomCategoryKey()
            },
            itemLocation: {
                region: Faker.random.arrayElement(Object.getOwnPropertyNames(ShippingCountries.countryList)),
                address: Faker.address.streetAddress(),
                locationMarker: {
                    markerTitle: Faker.lorem.word(),
                    markerText: Faker.lorem.sentence(),
                    lat: Faker.address.latitude(),
                    lng: Faker.address.longitude()
                }
            },
            shippingDestinations,
            itemImages
        } as ItemInformationCreateRequest;
        return itemInformation;
    }

    private generatePaymentInformationData(generateParams: GenerateListingItemTemplateParams): PaymentInformationCreateRequest {

        const escrow = generateParams.generateEscrow
            ? {
                type: Faker.random.arrayElement(Object.getOwnPropertyNames(EscrowType)),
                ratio: {
                    buyer: _.random(1, 100),
                    seller: _.random(1, 100)
                }
            }
            : {};

        const itemPrice = generateParams.generateItemPrice
            ? {
                currency: Faker.random.arrayElement(Object.getOwnPropertyNames(Currency)),
                basePrice: _.random(123.45, 5.43),
                shippingPrice: {
                    domestic: _.random(5.00, 1.11),
                    international: _.random(10.00, 5.003)
                },
                cryptocurrencyAddress: {
                    type: Faker.random.arrayElement(Object.getOwnPropertyNames(CryptocurrencyAddressType)),
                    address: Faker.finance.bitcoinAddress()
                }
            }
            : {};

        const paymentInformation = {
            type: Faker.random.arrayElement(Object.getOwnPropertyNames(PaymentType)),
            escrow,
            itemPrice
        } as PaymentInformationCreateRequest;
        return paymentInformation;
    }

    private generateMessagingInformationData(): any {
        const messagingInformation = [{
            protocol: Faker.random.arrayElement(Object.getOwnPropertyNames(MessagingProtocolType)),
            publicKey: Faker.random.uuid()
        }];
        return messagingInformation;
    }

    private async generateListingItemTemplateData(generateParams: GenerateListingItemTemplateParams): Promise<ListingItemTemplateCreateRequest> {
        const itemInformation = generateParams.generateItemInformation ? this.generateItemInformationData(generateParams) : {};
        const paymentInformation = generateParams.generatePaymentInformation ? this.generatePaymentInformationData(generateParams) : {};
        const messagingInformation = generateParams.generateMessagingInformation ? this.generateMessagingInformationData() : [];
        // TODO: generate listingitemobjects
        const listingItemObjects = generateParams.generateListingItemObjects ? [] : [];

        const defaultProfile = await this.profileService.getDefault();

        const listingItemTemplate = {
            hash: Faker.random.uuid(),
            itemInformation,
            paymentInformation,
            messagingInformation,
            listingItemObjects,
            profile_id: defaultProfile.Id
        } as ListingItemTemplateCreateRequest;
        return listingItemTemplate;
    }


    private randomCategoryKey(): string {
        const categoryKeys = [
            'cat_high_business_corporate', 'cat_high_vehicles_aircraft_yachts', 'cat_high_real_estate', 'cat_high_luxyry_items',
            'cat_high_services', 'cat_housing_vacation_rentals', 'cat_housing_travel_services', 'cat_housing_apartments_rental_housing',
            'cat_apparel_adult', 'cat_apparel_children', 'cat_apparel_bags_luggage', 'cat_apparel_other', 'cat_app_android',
            'cat_app_ios', 'cat_app_windows', 'cat_app_mac', 'cat_app_web_development', 'cat_app_other', 'cat_auto_cars_truck_parts',
            'cat_auto_motorcycle', 'cat_auto_rv_boating', 'cat_auto_other', 'cat_media_books_art_print', 'cat_media_music_physical',
            'cat_media_music_digital', 'cat_media_movies_entertainment', 'cat_media_other', 'cat_mobile_accessories',
            'cat_mobile_cell_phones', 'cat_mobile_tablets', 'cat_mobile_other', 'cat_electronics_home_audio', 'cat_electronics_music_instruments',
            'cat_electronics_automation_security', 'cat_electronics_video_camera', 'cat_electronics_television_monitors',
            'cat_electronics_computers_parts', 'cat_electronics_gaming_esports', 'cat_electronics_other', 'cat_health_diet_nutrition',
            'cat_health_personal_care', 'cat_health_household_supplies', 'cat_health_beauty_products_jewelry', 'cat_health_baby_infant_care',
            'cat_health_other', 'cat_home_furniture', 'cat_home_appliances_kitchenware', 'cat_home_textiles_rugs_bedding',
            'cat_home_hardware_tools', 'cat_home_pet_supplies', 'cat_home_home_office', 'cat_home_sporting_outdoors', 'cat_home_specialty_items',
            'cat_home_other', 'cat_services_commercial', 'cat_services_freelance', 'cat_services_labor_talent', 'cat_services_transport_logistics',
            'cat_services_escrow', 'cat_services_endoflife_estate_inheritance', 'cat_services_legal_admin', 'cat_services_other',
            'cat_wholesale_consumer_goods', 'cat_wholesale_commercial_industrial', 'cat_wholesale_scientific_equipment_supplies',
            'cat_wholesale_scientific_lab_services', 'cat_wholesale_other'
        ];

        const rand = Math.floor(Math.random() * categoryKeys.length);
        return categoryKeys[rand];
    }

}<|MERGE_RESOLUTION|>--- conflicted
+++ resolved
@@ -217,11 +217,8 @@
             'markets',
             'users',     // todo: not needed
             'price_ticker',
-<<<<<<< HEAD
-            'flagged_items'
-=======
+            'flagged_items',
             'currency_prices'
->>>>>>> 84d10f49
         ];
 
         for (const table of tablesToClean) {
