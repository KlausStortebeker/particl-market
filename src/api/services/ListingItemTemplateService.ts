--- conflicted
+++ resolved
@@ -288,7 +288,6 @@
     }
 
     /**
-<<<<<<< HEAD
      * find object with given field and value in given array, returns the object or undefined
      * todo: rename
      *
@@ -297,141 +296,7 @@
      * @param value
      */
     private async checkExistingObject(objectArray: any[], fieldName: string, value: string | number): Promise<any> {
-=======
-     * creates resized versions of the template images, so that all of them fit in one smsgmessage
-     *
-     * @param {"resources".ListingItemTemplate} itemTemplate
-     * @returns {Promise<"resources".ListingItemTemplate>}
-     */
-    public async createResizedTemplateImages(itemTemplate: resources.ListingItemTemplate): Promise<resources.ListingItemTemplate> {
-        const startTime = new Date().getTime();
-
-        // ItemInformation has ItemImages, which is an array.
-        const itemImages = itemTemplate.ItemInformation.ItemImages;
-
-        // Each ItemImage has an array of ItemImageDatas, these represent different versions of the image.
-        // ImageVersions.ORIGINAL is the original uploaded one
-        // ImageVersions.RESIZED is the one resized to fit the smsgmessage
-
-        const maxSizePerImage =
-            ((ListingItemTemplateService.MAX_SMSG_SIZE - ListingItemTemplateService.OVERHEAD_PER_SMSG)
-                / itemImages.length) - ListingItemTemplateService.OVERHEAD_PER_IMAGE;
-
-        for (const itemImage of itemImages) {
-
-            const itemImageDataOriginal: resources.ItemImageData | undefined = _.find(itemImage.ItemImageDatas, (imageData) => {
-                return imageData.imageVersion === ImageVersions.ORIGINAL.propName;
-            });
-            const itemImageDataResized: resources.ItemImageData | undefined = _.find(itemImage.ItemImageDatas, (imageData) => {
-                return imageData.imageVersion === ImageVersions.RESIZED.propName;
-            });
-
-            if (!itemImageDataOriginal) {
-                // there's something wrong with the ItemImage if original image doesnt have data
-                throw new MessageException('Original image data not found.');
-            }
-
-            if (itemImageDataResized) {
-                // resized one allready exists, so remove it
-                await this.itemImageDataService.removeImageFile(itemImageDataOriginal.imageHash, ImageVersions.RESIZED.propName);
-            }
-
-            let originalImageData = await this.itemImageDataService.loadImageFile(itemImageDataOriginal.imageHash, ImageVersions.ORIGINAL.propName);
-            let compressedImageData = originalImageData;
-
-            // image is over the max size, needs to be compressed and then resized if needed
-            for (let numResizings = 0; ;) {
-
-                if (compressedImageData.length <= maxSizePerImage) {
-                    this.log.debug('image: ' + itemImage.hash + ', ok size, no need to resize.');
-                    // image is smaller than the max size, we're done
-                    break;
-                }
-
-                this.log.debug('image: ' + itemImage.hash + ', downgrading quality...');
-
-                // need to compress more
-                const evenMoreCompressedImageData = await ImageProcessing.downgradeQuality(
-                    compressedImageData, ListingItemTemplateService.FRACTION_TO_COMPRESS_BY);
-
-                if (compressedImageData.length !== evenMoreCompressedImageData.length) {
-                    // we have not yet reached the limit of compression.
-                    compressedImageData = evenMoreCompressedImageData;
-                    continue;
-                } else {
-                    // sizes equal, so we reached the limit of compression, need to resize the image
-                    numResizings++;
-                    if (numResizings >= ListingItemTemplateService.MAX_RESIZES) {
-                        // a generous number of resizes has happened, but we haven't found a solution yet.
-                        // exit incase this is an infinite loop.
-                        throw new MessageException('After ${numResizings} resizes we still didn\'t compress the image enough.'
-                            + ' Image size = ${compressedImage.length}.');
-                    }
-
-                    this.log.debug('image: ' + itemImage.hash + ', reached the limit of compression, resizing image...');
-
-                    // we've reached the limits of compression. We need to resize the image for further size losses.
-                    compressedImageData = await ImageProcessing.resizeImageToFraction(
-                        originalImageData, ListingItemTemplateService.FRACTION_TO_RESIZE_IMAGE_BY);
-                    originalImageData = compressedImageData;
-                    continue;
-                }
-            }
-
-            // save the resized image
-            const imageDataCreateRequest: ItemImageDataCreateRequest = await this.imageFactory.getImageDataCreateRequest(
-                itemImage.id, ImageVersions.RESIZED, itemImage.hash, itemImageDataOriginal.protocol, compressedImageData,
-                itemImageDataOriginal.encoding, itemImageDataOriginal.originalMime, itemImageDataOriginal.originalName);
-            await this.itemImageDataService.create(imageDataCreateRequest);
-        }
-        const updatedTemplateModel = await this.findOne(itemTemplate.id);
-        const updatedTemplate = updatedTemplateModel.toJSON();
-        // this.log.debug('updatedTemplate: ', JSON.stringify(updatedTemplate, null, 2));
-
-        this.log.debug('listingItemTemplateService.createResizedTemplateImages: ' + (new Date().getTime() - startTime) + 'ms');
-
-        return updatedTemplate;
-    }
-
-    /**
-     * calculates the size of the MarketplaceMessage for given ListingItemTemplate.
-     * used to determine whether the MarketplaceMessage fits in the SmsgMessage size limits.
-     *
-     * @param listingItemTemplate
-     */
-    public async calculateMarketplaceMessageSize(listingItemTemplate: resources.ListingItemTemplate): Promise<MessageSize> {
-
-        // convert the template to message
-        const listingItemMessage = await this.listingItemFactory.getMessage(listingItemTemplate);
-        const marketPlaceMessage = {
-            version: process.env.MARKETPLACE_VERSION,
-            item: listingItemMessage
-        } as MarketplaceMessage;
-
-        // this.log.debug('marketplacemessage: ', JSON.stringify(marketPlaceMessage, null, 2));
-
-        let imageDataSize = 0;
-        for (const image of listingItemMessage.information.images) {
-            imageDataSize = imageDataSize + image.data[0].data.length;
-            this.log.debug('imageDataSize: ', image.data[0].data.length);
-        }
-        const messageDataSize = JSON.stringify(marketPlaceMessage).length - imageDataSize;
-        const spaceLeft = ListingItemTemplateService.MAX_SMSG_SIZE - messageDataSize - imageDataSize;
-        const fits = spaceLeft > 0;
-
-        const messageSize: MessageSize = {
-            messageData: messageDataSize,
-            imageData: imageDataSize,
-            spaceLeft,
-            fits
-        };
-
-        return messageSize;
-    }
-
-    // check if object is exist in a array
-    private async checkExistingObject(objectArray: string[], fieldName: string, value: string | number): Promise<any> {
->>>>>>> db05bcb6
+
         return await _.find(objectArray, (object) => {
             return (object[fieldName] === value);
         });
