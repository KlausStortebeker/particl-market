import * as Bookshelf from 'bookshelf';
import * as _ from 'lodash';
import { inject, named } from 'inversify';
import { Logger as LoggerType } from '../../core/Logger';
import { Types, Core, Targets } from '../../constants';
import { validate, request } from '../../core/api/Validate';
import { NotFoundException } from '../exceptions/NotFoundException';
import { ListingItemRepository } from '../repositories/ListingItemRepository';
import { ListingItem } from '../models/ListingItem';
import { ListingItemCreateRequest } from '../requests/ListingItemCreateRequest';
import { ListingItemUpdateRequest } from '../requests/ListingItemUpdateRequest';
import { MessagingInformationService } from './MessagingInformationService';
import { PaymentInformationService } from './PaymentInformationService';
import { ItemInformationService } from './ItemInformationService';
import { ItemCategoryService } from './ItemCategoryService';
import { CryptocurrencyAddressService } from './CryptocurrencyAddressService';
import { MarketService } from './MarketService';
import { ListingItemSearchParams } from '../requests/ListingItemSearchParams';

import { ItemInformationCreateRequest } from '../requests/ItemInformationCreateRequest';
import { ItemInformationUpdateRequest } from '../requests/ItemInformationUpdateRequest';
import { PaymentInformationCreateRequest } from '../requests/PaymentInformationCreateRequest';
import { PaymentInformationUpdateRequest } from '../requests/PaymentInformationUpdateRequest';
import { MessagingInformationCreateRequest } from '../requests/MessagingInformationCreateRequest';
import { MessagingInformationUpdateRequest } from '../requests/MessagingInformationUpdateRequest';

import { ListingItemPostRequest } from '../requests/ListingItemPostRequest';
<<<<<<< HEAD
import { ListingItemUpdatePostRequest } from '../requests/ListingItemUpdatePostRequest';
=======
import { ListingItemObjectCreateRequest } from '../requests/ListingItemObjectCreateRequest';
import { ListingItemObjectUpdateRequest } from '../requests/ListingItemObjectUpdateRequest';

>>>>>>> 3dd00c4d
import { ListingItemTemplateService } from './ListingItemTemplateService';
import { MessageException } from '../exceptions/MessageException';
import { ListingItemFactory } from '../factories/ListingItemFactory';
import { ListingItemMessage } from '../messages/ListingItemMessage';
import { MessageBroadcastService } from './MessageBroadcastService';
import { Market } from '../models/Market';
import { ListingItemObjectService } from './ListingItemObjectService';

export class ListingItemService {

    public log: LoggerType;

<<<<<<< HEAD
    constructor(
        @inject(Types.Service) @named(Targets.Service.MarketService) public marketService: MarketService,
        @inject(Types.Service) @named(Targets.Service.CryptocurrencyAddressService) public cryptocurrencyAddressService: CryptocurrencyAddressService,
        @inject(Types.Service) @named(Targets.Service.ItemInformationService) public itemInformationService: ItemInformationService,
        @inject(Types.Service) @named(Targets.Service.ItemCategoryService) public itemCategoryService: ItemCategoryService,
        @inject(Types.Service) @named(Targets.Service.PaymentInformationService) public paymentInformationService: PaymentInformationService,
        @inject(Types.Service) @named(Targets.Service.MessagingInformationService) public messagingInformationService: MessagingInformationService,
        @inject(Types.Service) @named(Targets.Service.ListingItemTemplateService) public listingItemTemplateService: ListingItemTemplateService,
        @inject(Types.Service) @named(Targets.Service.MessageBroadcastService) public messageBroadcastService: MessageBroadcastService,
        @inject(Types.Factory) @named(Targets.Factory.ListingItemFactory) private listingItemFactory: ListingItemFactory,
        @inject(Types.Repository) @named(Targets.Repository.ListingItemRepository) public listingItemRepo: ListingItemRepository,
        @inject(Types.Core) @named(Core.Logger) public Logger: typeof LoggerType) {
=======
    constructor(@inject(Types.Service) @named(Targets.Service.MarketService) public marketService: MarketService,
                @inject(Types.Service) @named(Targets.Service.CryptocurrencyAddressService) public cryptocurrencyAddressService: CryptocurrencyAddressService,
                @inject(Types.Service) @named(Targets.Service.ItemInformationService) public itemInformationService: ItemInformationService,
                @inject(Types.Service) @named(Targets.Service.PaymentInformationService) public paymentInformationService: PaymentInformationService,
                @inject(Types.Service) @named(Targets.Service.MessagingInformationService) public messagingInformationService: MessagingInformationService,
                @inject(Types.Service) @named(Targets.Service.ListingItemTemplateService) public listingItemTemplateService: ListingItemTemplateService,
                @inject(Types.Service) @named(Targets.Service.ListingItemObjectService) public listingItemObjectService: ListingItemObjectService,
                @inject(Types.Service) @named(Targets.Service.MessageBroadcastService) public messageBroadcastService: MessageBroadcastService,
                @inject(Types.Factory) @named(Targets.Factory.ListingItemFactory) private listingItemFactory: ListingItemFactory,
                @inject(Types.Repository) @named(Targets.Repository.ListingItemRepository) public listingItemRepo: ListingItemRepository,
                @inject(Types.Core) @named(Core.Logger) public Logger: typeof LoggerType) {
>>>>>>> 3dd00c4d
        this.log = new Logger(__filename);
    }

    public async findAll(): Promise<Bookshelf.Collection<ListingItem>> {
        return await this.listingItemRepo.findAll();
    }

    public async findByCategory(categoryId: number): Promise<Bookshelf.Collection<ListingItem>> {
        this.log.debug('find by category:', categoryId);
        return await this.listingItemRepo.findByCategory(categoryId);
    }

    public async findOne(id: number, withRelated: boolean = true): Promise<ListingItem> {
        const listingItem = await this.listingItemRepo.findOne(id, withRelated);
        if (listingItem === null) {
            this.log.warn(`ListingItem with the id=${id} was not found!`);
            throw new NotFoundException(id);
        }
        return listingItem;
    }

    /**
     *
     * @param hash, hash of the listing Item.
     * @returns {Promise<ListingItem>}
     */
    public async findOneByHash(hash: string): Promise<ListingItem> {
        const listingItem = await this.listingItemRepo.findOneByHash(hash);
        if (listingItem === null) {
            this.log.warn(`ListingItem with the hash=${hash} was not found!`);
            throw new NotFoundException(hash);
        }
        return listingItem;
    }

    /**
     * search ListingItems using given ListingItemSearchParams
     *
     * @param options
     * @param withRelated
     * @returns {Promise<Bookshelf.Collection<ListingItem>>}
     */
    @validate()
    public async search(
        @request(ListingItemSearchParams) options: ListingItemSearchParams,
        withRelated: boolean = false
        ): Promise<Bookshelf.Collection<ListingItem>> {
        // if valid params
        // todo: check whether category is string or number, if string, try to find the Category by key
        return this.listingItemRepo.search(options, withRelated);
    }

    /**
     *
     * @param data
     * @returns {Promise<ListingItem>}
     */
    @validate()
    public async create( @request(ListingItemCreateRequest) data: ListingItemCreateRequest): Promise<ListingItem> {

        const body = JSON.parse(JSON.stringify(data));

        // extract and remove related models from request
        const itemInformation = body.itemInformation;
        delete body.itemInformation;
        const paymentInformation = body.paymentInformation;
        delete body.paymentInformation;
        const messagingInformation = body.messagingInformation || [];
        delete body.messagingInformation;
        const listingItemObjects = body.listingItemObjects || [];
        delete body.listingItemObjects;

        // If the request body was valid we will create the listingItem
        const listingItem = await this.listingItemRepo.create(body);

        // create related models
        if (!_.isEmpty(itemInformation)) {
            itemInformation.listing_item_id = listingItem.Id;
            await this.itemInformationService.create(itemInformation as ItemInformationCreateRequest);
        }

        if (!_.isEmpty(paymentInformation)) {
            paymentInformation.listing_item_id = listingItem.Id;
            await this.paymentInformationService.create(paymentInformation as PaymentInformationCreateRequest);
        }
        for (const msgInfo of messagingInformation) {
            msgInfo.listing_item_id = listingItem.Id;
            await this.messagingInformationService.create(msgInfo as MessagingInformationCreateRequest);
        }

        // create listingItemObjects
        for (const object of listingItemObjects) {
            object.listing_item_id = listingItem.Id;
            await this.listingItemObjectService.create(object as ListingItemObjectCreateRequest);
        }

        // finally find and return the created listingItem
        return await this.findOne(listingItem.Id);
    }

    /**
     *
     * @param id
     * @param data
     * @returns {Promise<ListingItem>}
     */
    @validate()
    public async update(id: number, @request(ListingItemUpdateRequest) data: ListingItemUpdateRequest): Promise<ListingItem> {

        const body = JSON.parse(JSON.stringify(data));

        // find the existing one without related
        const listingItem = await this.findOne(id, false);

        // set new values
        listingItem.Hash = body.hash;

        // update listingItem record
        const updatedListingItem = await this.listingItemRepo.update(id, listingItem.toJSON());

        // Item-information
        let itemInformation = updatedListingItem.related('ItemInformation').toJSON() || {};
        // if the related one exists allready, then update. if it doesnt exist, create. and if the related one is missing, then remove.
        if (!_.isEmpty(body.itemInformation)) {
            if (!_.isEmpty(itemInformation)) {
                const itemInformationId = itemInformation.id;
                itemInformation = body.itemInformation;
                itemInformation.listing_item_id = id;
                await this.itemInformationService.update(itemInformationId, itemInformation as ItemInformationUpdateRequest);
            } else {
                itemInformation = body.itemInformation;
                itemInformation.listing_item_id = id;
                await this.itemInformationService.create(itemInformation as ItemInformationCreateRequest);
            }
        } else if (!_.isEmpty(itemInformation)) {
            await this.itemInformationService.destroy(itemInformation.id);
        }

        // payment-information
        let paymentInformation = updatedListingItem.related('PaymentInformation').toJSON() || {};

        if (!_.isEmpty(body.paymentInformation)) {
            if (!_.isEmpty(paymentInformation)) {
                const paymentInformationId = paymentInformation.id;
                paymentInformation = body.paymentInformation;
                paymentInformation.listing_item_id = id;
                await this.paymentInformationService.update(paymentInformationId, paymentInformation as PaymentInformationUpdateRequest);
            } else {
                paymentInformation = body.paymentInformation;
                paymentInformation.listing_item_id = id;
                await this.paymentInformationService.create(paymentInformation as PaymentInformationCreateRequest);
            }
        } else if (!_.isEmpty(paymentInformation)) {
            await this.paymentInformationService.destroy(paymentInformation.id);
        }

        // find related record and delete it and recreate related data
        const existintMessagingInformation = updatedListingItem.related('MessagingInformation').toJSON() || [];

        const newMessagingInformation = body.messagingInformation || [];

        // delete MessagingInformation if not exist with new params
        for (const msgInfo of existintMessagingInformation) {
            if (!await this.checkExistingObject(newMessagingInformation, 'publicKey', msgInfo.publicKey)) {
                await this.messagingInformationService.destroy(msgInfo.id);
            }
        }

        // update or create messaging itemInformation
        for (const msgInfo of newMessagingInformation) {
            msgInfo.listing_item_id = id;
            const message = await this.checkExistingObject(existintMessagingInformation, 'publicKey', msgInfo.publicKey);
            if (message) {
                message.protocol = msgInfo.protocol;
                message.publicKey = msgInfo.publicKey;
                await this.messagingInformationService.update(message.id, msgInfo as MessagingInformationUpdateRequest);
            } else {
                await this.messagingInformationService.create(msgInfo as MessagingInformationCreateRequest);
            }
        }

        const newListingItemObjects = body.listingItemObjects || [];

        // find related listingItemObjects
        const existingListingItemObjects = updatedListingItem.related('ListingItemObjects').toJSON() || [];

        // find highestOrderNumber
        const highestOrderNumber = await this.findHighesOrderNumber(newListingItemObjects);

        const objectsToBeUpdated = [] as any;
        for (const object of existingListingItemObjects) {
            // check if order number is greter than highestOrderNumber then delete
            if (object.order > highestOrderNumber) {
                await this.listingItemObjectService.destroy(object.id);
            } else {
                objectsToBeUpdated.push(object);
            }
        }
        // create or update listingItemObjects
        for (const object of newListingItemObjects) {
            object.listing_item_id = id;
            const itemObject = await this.checkExistingObject(objectsToBeUpdated, 'order', object.order);

            if (itemObject) {
                await this.listingItemObjectService.update(itemObject.id, object as ListingItemObjectUpdateRequest);
            } else {
                await this.listingItemObjectService.create(object as ListingItemObjectCreateRequest);
            }
        }

        // finally find and return the updated listingItem
        return await this.findOne(id);
    }

    /**
     *
     * @param id
     * @returns {Promise<void>}
     */
    public async destroy(id: number): Promise<void> {
        const item = await this.findOne(id, true);
        if (!item) {
            throw new NotFoundException('Item listing does not exist. id = ' + id);
        }
        const paymentInfo = item.PaymentInformation();
        if (paymentInfo) {
            const itemPrice = paymentInfo.ItemPrice();
            const cryptoAddress = itemPrice.CryptocurrencyAddress();
            if (!cryptoAddress) {
                throw new NotFoundException('Payment information without cryptographic address. PaymentInfo.id = ' + paymentInfo.id);
            }
            this.cryptocurrencyAddressService.destroy(cryptoAddress.Id);
        }
        await this.listingItemRepo.destroy(id);
    }

    /**
     * post a ListingItem based on a given ListingItem as ListingItemMessage
     *
     * @param data
     * @returns {Promise<any>}
     */
    @validate()
    public async post( @request(ListingItemPostRequest) data: ListingItemPostRequest): Promise<void> {

        // fetch the listingItemTemplate
        const itemTemplateModel = await this.listingItemTemplateService.findOne(data.listingItemTemplateId);
        const itemTemplate = itemTemplateModel.toJSON();

        // fetch the market, dont remove, will be used later with the broadcast
        const marketModel: Market = await _.isEmpty(data.marketId)
            ? await this.marketService.getDefault()
            : await this.marketService.findOne(data.marketId);
        const market = marketModel.toJSON();

        // create ListingItemMessage
        const rootCategoryWithRelated = await this.itemCategoryService.findRoot();
        const addItemMessage = await this.listingItemFactory.getMessage(itemTemplate, rootCategoryWithRelated);

        // TODO: Need to update broadcast message return after broadcast functionality will be done.
        this.messageBroadcastService.broadcast(addItemMessage as ListingItemMessage);
        return itemTemplate;

    }

<<<<<<< HEAD
    /**
     * update a ListingItem based on a given ListingItem as ListingItemUpdateMessage
     *
     * @param data
     * @returns {Promise<any>}
     */
    @validate()
    public async updatePostItem( @request(ListingItemUpdatePostRequest) data: ListingItemUpdatePostRequest): Promise<void> {

        // fetch the listingItemTemplate
        const itemTemplateModel = await this.findOne(data.listingItemTemplateId);
        const itemTemplate = itemTemplateModel.toJSON();

        // check listing-item
        const listingItems = itemTemplateModel.related('ListingItem').toJSON() || [];
        if (listingItems.length > 0) {
            // ListingItemMessage for update
            const rootCategoryWithRelated: any = await this.itemCategoryService.findRoot();
            const updateItemMessage = await this.listingItemFactory.getMessage(itemTemplate, rootCategoryWithRelated);
            updateItemMessage.hash = data.hash; // replace with param hash of listing-item

            // TODO: Need to update broadcast message return after broadcast functionality will be done.
            this.messageBroadcastService.broadcast(updateItemMessage as ListingItemMessage);
        } else {
            this.log.warn(`No listingItem related with listing_item_template_id=${data.hash}!`);
            throw new MessageException(`No listingItem related with listing_item_template_id=${data.hash}!`);
        }

=======
    // check if object is exist in a array
    private async checkExistingObject(objectArray: string[], fieldName: string, value: string | number): Promise<any> {
        return await _.find(objectArray, (object) => {
            return ( object[fieldName] === value );
        });
    }

    // find highest order number from listingItemObjects
    private async findHighesOrderNumber(listingItemObjects: string[]): Promise<any> {
        const highestOrder = await _.maxBy(listingItemObjects, (itemObject) => {
          return itemObject['order'];
        });
        return highestOrder ? highestOrder['order'] : 0;
>>>>>>> 3dd00c4d
    }
}<|MERGE_RESOLUTION|>--- conflicted
+++ resolved
@@ -25,13 +25,10 @@
 import { MessagingInformationUpdateRequest } from '../requests/MessagingInformationUpdateRequest';
 
 import { ListingItemPostRequest } from '../requests/ListingItemPostRequest';
-<<<<<<< HEAD
 import { ListingItemUpdatePostRequest } from '../requests/ListingItemUpdatePostRequest';
-=======
 import { ListingItemObjectCreateRequest } from '../requests/ListingItemObjectCreateRequest';
 import { ListingItemObjectUpdateRequest } from '../requests/ListingItemObjectUpdateRequest';
 
->>>>>>> 3dd00c4d
 import { ListingItemTemplateService } from './ListingItemTemplateService';
 import { MessageException } from '../exceptions/MessageException';
 import { ListingItemFactory } from '../factories/ListingItemFactory';
@@ -44,7 +41,6 @@
 
     public log: LoggerType;
 
-<<<<<<< HEAD
     constructor(
         @inject(Types.Service) @named(Targets.Service.MarketService) public marketService: MarketService,
         @inject(Types.Service) @named(Targets.Service.CryptocurrencyAddressService) public cryptocurrencyAddressService: CryptocurrencyAddressService,
@@ -53,23 +49,11 @@
         @inject(Types.Service) @named(Targets.Service.PaymentInformationService) public paymentInformationService: PaymentInformationService,
         @inject(Types.Service) @named(Targets.Service.MessagingInformationService) public messagingInformationService: MessagingInformationService,
         @inject(Types.Service) @named(Targets.Service.ListingItemTemplateService) public listingItemTemplateService: ListingItemTemplateService,
+        @inject(Types.Service) @named(Targets.Service.ListingItemObjectService) public listingItemObjectService: ListingItemObjectService,
         @inject(Types.Service) @named(Targets.Service.MessageBroadcastService) public messageBroadcastService: MessageBroadcastService,
         @inject(Types.Factory) @named(Targets.Factory.ListingItemFactory) private listingItemFactory: ListingItemFactory,
         @inject(Types.Repository) @named(Targets.Repository.ListingItemRepository) public listingItemRepo: ListingItemRepository,
         @inject(Types.Core) @named(Core.Logger) public Logger: typeof LoggerType) {
-=======
-    constructor(@inject(Types.Service) @named(Targets.Service.MarketService) public marketService: MarketService,
-                @inject(Types.Service) @named(Targets.Service.CryptocurrencyAddressService) public cryptocurrencyAddressService: CryptocurrencyAddressService,
-                @inject(Types.Service) @named(Targets.Service.ItemInformationService) public itemInformationService: ItemInformationService,
-                @inject(Types.Service) @named(Targets.Service.PaymentInformationService) public paymentInformationService: PaymentInformationService,
-                @inject(Types.Service) @named(Targets.Service.MessagingInformationService) public messagingInformationService: MessagingInformationService,
-                @inject(Types.Service) @named(Targets.Service.ListingItemTemplateService) public listingItemTemplateService: ListingItemTemplateService,
-                @inject(Types.Service) @named(Targets.Service.ListingItemObjectService) public listingItemObjectService: ListingItemObjectService,
-                @inject(Types.Service) @named(Targets.Service.MessageBroadcastService) public messageBroadcastService: MessageBroadcastService,
-                @inject(Types.Factory) @named(Targets.Factory.ListingItemFactory) private listingItemFactory: ListingItemFactory,
-                @inject(Types.Repository) @named(Targets.Repository.ListingItemRepository) public listingItemRepo: ListingItemRepository,
-                @inject(Types.Core) @named(Core.Logger) public Logger: typeof LoggerType) {
->>>>>>> 3dd00c4d
         this.log = new Logger(__filename);
     }
 
@@ -335,7 +319,6 @@
 
     }
 
-<<<<<<< HEAD
     /**
      * update a ListingItem based on a given ListingItem as ListingItemUpdateMessage
      *
@@ -364,7 +347,6 @@
             throw new MessageException(`No listingItem related with listing_item_template_id=${data.hash}!`);
         }
 
-=======
     // check if object is exist in a array
     private async checkExistingObject(objectArray: string[], fieldName: string, value: string | number): Promise<any> {
         return await _.find(objectArray, (object) => {
@@ -378,6 +360,5 @@
           return itemObject['order'];
         });
         return highestOrder ? highestOrder['order'] : 0;
->>>>>>> 3dd00c4d
     }
 }