--- conflicted
+++ resolved
@@ -64,15 +64,9 @@
      * @returns {Promise<Bookshelf.Collection<ListingItem>>}
      */
     @validate()
-<<<<<<< HEAD
-    public async search(@request(ListingItemSearchParams) options: ListingItemSearchParams, withRelated: boolean = false):
-        Promise<Bookshelf.Collection<ListingItem>> {
-
-=======
     public async search(
         @request(ListingItemSearchParams) options: ListingItemSearchParams,
         withRelated: boolean = false): Promise<Bookshelf.Collection<ListingItem>> {
->>>>>>> 779ae3e1
         // if valid params
         // todo: check whether category is string or number, if string, try to find the Category by key
         return this.listingItemRepo.search(options, withRelated);
