--- conflicted
+++ resolved
@@ -61,11 +61,7 @@
     @validate()
     public async rpcCreate( @request(RpcRequest) data: any): Promise<ListingItem> {
         return this.create({
-<<<<<<< HEAD
-            hash: 'Test Hash',
-=======
             hash: 'ba7816bf8f01cfea414140de5dae2223b00361a396177a9cb410ff61f20015ad',
->>>>>>> b1deaded
             itemInformation: {
                 title: 'item title1',
                 shortDescription: 'item short desc1',
@@ -180,11 +176,7 @@
     @validate()
     public async rpcUpdate( @request(RpcRequest) data: any): Promise<ListingItem> {
         return this.update(data.params[0], {
-<<<<<<< HEAD
-            hash: 'Test Hash',
-=======
             hash: 'abc',
->>>>>>> b1deaded
             itemInformation: {
                 title: 'title UPDATED',
                 shortDescription: 'item UPDATED',
