--- conflicted
+++ resolved
@@ -203,15 +203,11 @@
         }
 
         // use escrowfactory to generate the lock message
-<<<<<<< HEAD
         const escrowActionMessage = await this.escrowFactory.getMessage(escrowRequest, escrowModel);
-=======
-        const escrowActionMessage = await this.escrowFactory.getMessage(escrowRequest, escrowModel, address);
         const marketPlaceMessage = {
             version: process.env.MARKETPLACE_VERSION,
             mpaction: escrowActionMessage
         } as MarketplaceMessageInterface;
->>>>>>> d9bf16eb
 
         // TODO: add profile and market addresses
         return await this.smsgService.smsgSend('', '', marketPlaceMessage);
