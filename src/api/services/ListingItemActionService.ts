// Copyright (c) 2017-2018, The Particl Market developers
// Distributed under the GPL software license, see the accompanying
// file COPYING or https://github.com/particl/particl-market/blob/develop/LICENSE

import * as _ from 'lodash';
import { inject, named } from 'inversify';
import { Logger as LoggerType } from '../../core/Logger';
import { Types, Core, Targets, Events } from '../../constants';
import { validate, request } from '../../core/api/Validate';
import { ListingItem } from '../models/ListingItem';

import { MessagingInformationService } from './MessagingInformationService';
import { PaymentInformationService } from './PaymentInformationService';
import { ItemInformationService } from './ItemInformationService';
import { ItemCategoryService } from './ItemCategoryService';
import { MarketService } from './MarketService';

import { ListingItemTemplatePostRequest } from '../requests/ListingItemTemplatePostRequest';
import { ListingItemUpdatePostRequest } from '../requests/ListingItemUpdatePostRequest';

import { ListingItemTemplateService } from './ListingItemTemplateService';
import { ListingItemFactory } from '../factories/ListingItemFactory';
import { SmsgService } from './SmsgService';
import { Market } from '../models/Market';
import { ListingItemObjectService } from './ListingItemObjectService';
import { NotImplementedException } from '../exceptions/NotImplementedException';
import * as resources from 'resources';
import { EventEmitter } from 'events';
import { MarketplaceMessage } from '../messages/MarketplaceMessage';
import { SmsgSendResponse } from '../responses/SmsgSendResponse';
import { MessageException } from '../exceptions/MessageException';
import { MarketplaceEvent } from '../messages/MarketplaceEvent';
import { ListingItemService } from './ListingItemService';
import { ActionMessageService } from './ActionMessageService';

import { ImageProcessing } from '../../core/helpers/ImageProcessing';
import { ProposalFactory } from '../factories/ProposalFactory';
import { ProposalMessageType } from '../enums/ProposalMessageType';
import { ProposalType } from '../enums/ProposalType';
import { CoreRpcService } from './CoreRpcService';
import { ProposalMessage } from '../messages/ProposalMessage';
import { ProposalService } from './ProposalService';
import { ListingItemMessage } from '../messages/ListingItemMessage';
import { ProfileService } from './ProfileService';
import { VoteMessageType } from '../enums/VoteMessageType';
import { VoteFactory } from '../factories/VoteFactory';

export class ListingItemActionService {
    private static FRACTION_TO_COMPRESS_BY = 0.6;
    private static FRACTION_TO_RESIZE_IMAGE_BY = 0.6;
    private static MAX_SMSG_SIZE = 400000; // TODO: Give these more accurate values
    private static OVERHEAD_PER_SMSG = 0;
    private static OVERHEAD_PER_IMAGE = 0;
    private static MAX_RESIZES = 20;

    public log: LoggerType;

    constructor(
        @inject(Types.Service) @named(Targets.Service.MarketService) public marketService: MarketService,
        @inject(Types.Service) @named(Targets.Service.ItemInformationService) public itemInformationService: ItemInformationService,
        @inject(Types.Service) @named(Targets.Service.ItemCategoryService) public itemCategoryService: ItemCategoryService,
        @inject(Types.Service) @named(Targets.Service.PaymentInformationService) public paymentInformationService: PaymentInformationService,
        @inject(Types.Service) @named(Targets.Service.MessagingInformationService) public messagingInformationService: MessagingInformationService,
        @inject(Types.Service) @named(Targets.Service.ListingItemTemplateService) public listingItemTemplateService: ListingItemTemplateService,
        @inject(Types.Service) @named(Targets.Service.ListingItemService) public listingItemService: ListingItemService,
        @inject(Types.Service) @named(Targets.Service.ListingItemObjectService) public listingItemObjectService: ListingItemObjectService,
        @inject(Types.Service) @named(Targets.Service.SmsgService) public smsgService: SmsgService,
        @inject(Types.Service) @named(Targets.Service.ActionMessageService) public actionMessageService: ActionMessageService,
        @inject(Types.Service) @named(Targets.Service.CoreRpcService) public coreRpcService: CoreRpcService,
        @inject(Types.Service) @named(Targets.Service.ProposalService) public proposalService: ProposalService,
        @inject(Types.Service) @named(Targets.Service.ProfileService) public profileService: ProfileService,
        @inject(Types.Factory) @named(Targets.Factory.ListingItemFactory) private listingItemFactory: ListingItemFactory,
        @inject(Types.Factory) @named(Targets.Factory.ProposalFactory) private proposalFactory: ProposalFactory,
        @inject(Types.Factory) @named(Targets.Factory.VoteFactory) private voteFactory: VoteFactory,
        @inject(Types.Core) @named(Core.Events) public eventEmitter: EventEmitter,
        @inject(Types.Core) @named(Core.Logger) public Logger: typeof LoggerType
    ) {
        this.log = new Logger(__filename);
        this.configureEventListeners();
    }

    /**
     * post a ListingItem based on a given ListingItem as ListingItemMessage
     *
     * @param data
     * @returns {Promise<void>}
     */
    @validate()
    public async post( @request(ListingItemTemplatePostRequest) data: ListingItemTemplatePostRequest): Promise<SmsgSendResponse> {

        // fetch the listingItemTemplate
        const itemTemplateModel = await this.listingItemTemplateService.findOne(data.listingItemTemplateId, true);
        let itemTemplate = itemTemplateModel.toJSON();

        itemTemplate = await this.resizeTemplateImages(itemTemplate);

        // this.log.debug('post template: ', JSON.stringify(itemTemplate, null, 2));
        // get the templates profile address
        const profileAddress = itemTemplate.Profile.address;

        // fetch the market, will be used later with the broadcast
        const marketModel: Market = await _.isEmpty(data.marketId)
            ? await this.marketService.getDefault()
            : await this.marketService.findOne(data.marketId);
        const market = marketModel.toJSON();

        // todo: reason for this? to throw an exception unless category exists?!
        // find itemCategory with related
        const itemCategoryModel = await this.itemCategoryService.findOneByKey(itemTemplate.ItemInformation.ItemCategory.key, true);
        const itemCategory = itemCategoryModel.toJSON();
        // this.log.debug('itemCategory: ', JSON.stringify(itemCategory, null, 2));

<<<<<<< HEAD
=======
        const listingItemMessage = await this.listingItemFactory.getMessage(itemTemplate, data.daysRetention);
>>>>>>> d0643460

        // create and post a proposal for the item to be voted off the marketplace
        const daysRetention: number = parseInt(process.env.PAID_MESSAGE_RETENTION_DAYS, 10);
        const proposalMessage = await this.createProposalMessage(itemTemplate, daysRetention, itemTemplate.Profile);
        this.log.debug('post(), proposalMessage: ', proposalMessage);
        const response: SmsgSendResponse = await this.postProposal(proposalMessage, daysRetention, itemTemplate.Profile, market);

        // create and post the itemmessage
        const listingItemMessage = await this.listingItemFactory.getMessage(itemTemplate, proposalMessage.hash);
        const marketPlaceMessage = {
            version: process.env.MARKETPLACE_VERSION,
            item: listingItemMessage
        } as MarketplaceMessage;

        this.log.debug('post(), marketPlaceMessage: ', marketPlaceMessage);
<<<<<<< HEAD
        return await this.smsgService.smsgSend(profileAddress, market.address, marketPlaceMessage, true, daysRetention);
=======
        return await this.smsgService.smsgSend(profileAddress, market.address, marketPlaceMessage, true, data.daysRetention);
>>>>>>> d0643460
    }

    /**
     * update a ListingItem based on a given ListingItem as ListingItemUpdateMessage
     *
     * @param data
     * @returns {Promise<void>}
     */
    @validate()
    public async updatePostItem( @request(ListingItemUpdatePostRequest) data: ListingItemUpdatePostRequest): Promise<void> {

        // TODO: update not implemented/supported yet

        throw new NotImplementedException();
        /*
        // fetch the listingItemTemplate
        const itemTemplateModel = await this.findOne(data.listingItemTemplateId);
        const itemTemplate = itemTemplateModel.toJSON();

        // get the templates profile address
        const profileAddress = itemTemplate.Profile.address;

        // check listing-item
        const listingItems = itemTemplateModel.related('ListingItem').toJSON() || [];
        if (listingItems.length > 0) {
            // ListingItemMessage for update
            const rootCategoryWithRelated: any = await this.itemCategoryService.findRoot();
            const updateItemMessage = await this.listingItemFactory.getMessage(itemTemplate, rootCategoryWithRelated);
            updateItemMessage.hash = data.hash; // replace with param hash of listing-item

            // TODO: Need to update broadcast message return after broadcast functionality will be done.
            this.smsgService.broadcast(profileAddress, market.address, updateItemMessage as ListingItemMessage);
        } else {
            this.log.warn(`No listingItem related with listing_item_template_id=${data.hash}!`);
            throw new MessageException(`No listingItem related with listing_item_template_id=${data.hash}!`);
        }
        */
    }

    /**
     * processes received ListingItemMessage
     *
     * @param {MarketplaceEvent} event
     * @returns {Promise<"resources".ListingItem>}
     */
    public async processListingItemReceivedEvent(event: MarketplaceEvent): Promise<resources.ListingItem> {
        // todo: this returns ListingItem and processed BidMessages return ActionMessage's

        this.log.info('Received event, msgid:', event.smsgMessage.msgid);

        const message = event.marketplaceMessage;

        if (message.market && message.item) {
            // get market
            const marketModel = await this.marketService.findByAddress(message.market);
            const market = marketModel.toJSON();

            const listingItemMessage: ListingItemMessage = message.item;

            if (!listingItemMessage.proposalHash) {
                this.log.error('ListingItem is missing proposals hash.');
                throw new MessageException('ListingItem is missing proposals hash.');
            }

            // get proposal and ignore listingitem if its allready voted off
            const proposalModel = await this.proposalService.findOneByHash(listingItemMessage.proposalHash || '');
            const proposal: resources.Proposal = proposalModel.toJSON();

            if (await this.shouldAddListingItem(proposal.ProposalResult)) {

                // create the new custom categories in case there are some
                const itemCategory: resources.ItemCategory = await this.itemCategoryService.createCategoriesFromArray(listingItemMessage.information.category);

                // find the categories/get the root category with related
                const rootCategoryWithRelatedModel: any = await this.itemCategoryService.findRoot();
                const rootCategory = rootCategoryWithRelatedModel.toJSON();

<<<<<<< HEAD
                // create ListingItem
                const seller = event.smsgMessage.from;
                const listingItemCreateRequest = await this.listingItemFactory.getModel(listingItemMessage, market.id, seller, rootCategory);
                // this.log.debug('process(), listingItemCreateRequest:', JSON.stringify(listingItemCreateRequest, null, 2));
=======
            // create ListingItem
            const seller = event.smsgMessage.from;
            const postedAt = new Date(event.smsgMessage.sent);
            const listingItemCreateRequest = await this.listingItemFactory.getModel(listingItemMessage, market.id, seller, rootCategory, postedAt);
            // this.log.debug('process(), listingItemCreateRequest:', JSON.stringify(listingItemCreateRequest, null, 2));
>>>>>>> d0643460

                let listingItemModel = await this.listingItemService.create(listingItemCreateRequest);
                let listingItem = listingItemModel.toJSON();

                // todo: no need for these two updates, set the relations up in the createRequest
                // update the template relation
                await this.listingItemService.updateListingItemTemplateRelation(listingItem.id);

                // update the proposal relation
                if (listingItemMessage.proposalHash) {
                    await this.listingItemService.updateProposalRelation(listingItem.id, listingItemMessage.proposalHash);
                }

                // first save it
                const actionMessageModel = await this.actionMessageService.createFromMarketplaceEvent(event, listingItem);
                const actionMessage = actionMessageModel.toJSON();
                // this.log.debug('created actionMessage:', JSON.stringify(actionMessage, null, 2));

                // emit the latest message event to cli
                // this.eventEmitter.emit('cli', {
                //    message: 'new ListingItem received: ' + JSON.stringify(listingItem)
                // });

                // this.log.debug('new ListingItem received: ' + JSON.stringify(listingItem));
                listingItemModel = await this.listingItemService.findOne(listingItem.id);
                listingItem = listingItemModel.toJSON();

                await this.voteForListingItemProposal(proposal, market);

                this.log.debug('saved listingItem:', listingItem.hash);
                return listingItem;

            } else {
                throw new MessageException('ListingItem is allready voted off the market.');
            }
        } else {
            throw new MessageException('Marketplace message missing market.');
        }
    }

    /**
     *
     * @param {"resources".ProposalResult} proposalResult
     * @returns {Promise<boolean>}
     */
    private async voteForListingItemProposal(proposal: resources.Proposal, market: resources.Market): Promise<boolean> {

        // todo: remove this later
        const profileModel = await this.profileService.getDefault();
        const profile: resources.Profile = profileModel.toJSON();

        const proposalOption = _.find(proposal.ProposalOptions, (option: resources.ProposalOption) => {
            return option.optionId === 1;
        });

        if (proposalOption) {
            const currentBlock: number = await this.coreRpcService.getBlockCount();
            const voteMessage = await this.voteFactory.getMessage(VoteMessageType.MP_VOTE, proposal, proposalOption,
                profile, currentBlock);

            const msg: MarketplaceMessage = {
                version: process.env.MARKETPLACE_VERSION,
                mpaction: voteMessage
            };

            const smsgSendResponse: SmsgSendResponse = await this.smsgService.smsgSend(profile.address, market.address, msg, false);
            return smsgSendResponse.error === undefined ? false : true;
        } else {
            throw new MessageException('Could not find ProposalOption to vote for.');
        }
    }

    /**
     *
     * @param {"resources".ProposalResult} proposalResult
     * @returns {Promise<boolean>}
     */
    private async shouldAddListingItem(proposalResult: resources.ProposalResult): Promise<boolean> {
        const okOptionResult = _.find(proposalResult.ProposalOptionResults, (proposalOptionResult: resources.ProposalOptionResult) => {
            return proposalOptionResult.ProposalOption.optionId === 0;
        });
        const removeOptionResult = _.find(proposalResult.ProposalOptionResults, (proposalOptionResult: resources.ProposalOptionResult) => {
            return proposalOptionResult.ProposalOption.optionId === 1; // 1 === REMOVE
        });

        // Requirements to remove the ListingItem from the testnet marketplace, these should also be configurable:
        // at minimum, a total of 10 votes
        // at minimum, 30% of votes saying remove

        if (removeOptionResult && okOptionResult && removeOptionResult.weight > 10
            && (removeOptionResult.weight / (removeOptionResult.weight + okOptionResult.weight) > 0.3)) {
            return false;
        } else {
            return true;
        }
    }

    /**
     *
     * @param {"resources".ListingItemTemplate} itemTemplate
     * @param {number} daysRetention
     * @param {"resources".Profile} profile
     * @returns {Promise<ProposalMessage>}
     */
    private async createProposalMessage(itemTemplate: resources.ListingItemTemplate, daysRetention: number,
                                        profile: resources.Profile): Promise<ProposalMessage> {

        const blockStart: number = await this.coreRpcService.getBlockCount();
        const blockEnd: number = blockStart + (daysRetention * 24 * 30);

        const proposalMessage: ProposalMessage = await this.proposalFactory.getMessage(ProposalMessageType.MP_PROPOSAL_ADD, ProposalType.ITEM_VOTE,
            itemTemplate.hash, '', blockStart, blockEnd, ['OK', 'Remove'], profile);

        return proposalMessage;

    }

    /**
     *
     * @param {ProposalMessage} proposalMessage
     * @param {number} daysRetention
     * @param {"resources".Profile} profile
     * @param {"resources".Market} market
     * @returns {Promise<SmsgSendResponse>}
     */
    private async postProposal(proposalMessage: ProposalMessage, daysRetention: number, profile: resources.Profile,
                               market: resources.Market): Promise<SmsgSendResponse> {

        const msg: MarketplaceMessage = {
            version: process.env.MARKETPLACE_VERSION,
            mpaction: proposalMessage
        };

        const response = this.smsgService.smsgSend(profile.address, market.address, msg, false, daysRetention);
        this.log.debug('postProposal(), response: ', response);
        return response;

    }

    /**
     *
     * @param {"resources".ListingItemTemplate} itemTemplate
     * @returns {Promise<"resources".ListingItemTemplate>}
     */
    private async resizeTemplateImages(itemTemplate: resources.ListingItemTemplate): Promise<resources.ListingItemTemplate> {

        const itemImages = itemTemplate.ItemInformation.ItemImages;
        // ItemInformation has ItemImages, which is an array.
        // Each element in ItemImages has an array ItemImageDatas.
        const sizePerImage = (ListingItemActionService.MAX_SMSG_SIZE - ListingItemActionService.OVERHEAD_PER_SMSG)
            / itemImages.length - ListingItemActionService.OVERHEAD_PER_IMAGE;
        for (const tmpIndexOfImages in itemImages) {
            if (tmpIndexOfImages) {
                let resizedImage;
                let indexOfData;
                {
                    let foundOriginal = false;
                    const itemImage = itemImages[tmpIndexOfImages];
                    for (const tmpIndexOfData in itemImage.ItemImageDatas) {
                        if (tmpIndexOfData) {
                            if (itemImage.ItemImageDatas[tmpIndexOfData].imageVersion === 'ORIGINAL') {
                                resizedImage = itemImage.ItemImageDatas[tmpIndexOfData].ItemImageDataContent.data;
                                foundOriginal = true;
                                indexOfData = tmpIndexOfData;
                                // this.log.error('Found original. Continuing...');
                                break;
                            }
                        }
                    }
                    if (!foundOriginal) {
                        // this.log.error('Couldn\'t find original. Skipping...');
                        continue;
                    }
                }
                let compressedImage = resizedImage;
                for (let numResizings = 0; ;) {
                    if (compressedImage.length <= sizePerImage) {
                        break;
                    }
                    const compressedImage2 = await ImageProcessing.downgradeQuality(compressedImage, ListingItemActionService.FRACTION_TO_COMPRESS_BY);
                    if (compressedImage.length !== compressedImage2.length) {
                        /* We have not yet reached the limit of compression. */
                        compressedImage = compressedImage2;
                        continue;
                    } else {
                        ++numResizings;
                        if (numResizings >= ListingItemActionService.MAX_RESIZES) {
                            /* A generous number of resizes has happened but we haven't found a solution yet. Exit incase this is an infinite loop. */
                            throw new MessageException('After ${numResizings} resizes we still didn\'t compress the image enough.'
                                + ' Image size = ${compressedImage.length}.');
                        }
                        /* we've reached the limit of compression. We need to resize the image for further size losses. */
                        resizedImage = await ImageProcessing.resizeImageToFraction(resizedImage, ListingItemActionService.FRACTION_TO_RESIZE_IMAGE_BY);
                        compressedImage = resizedImage;
                        break;
                    }
                }
                itemTemplate.ItemInformation.ItemImages[tmpIndexOfImages].ItemImageDatas[indexOfData].ItemImageDataContent.data = compressedImage;
            }
        }

        return itemTemplate;
    }

    private configureEventListeners(): void {
        this.eventEmitter.on(Events.ListingItemReceivedEvent, async (event) => {
            await this.processListingItemReceivedEvent(event);
        });

    }

}<|MERGE_RESOLUTION|>--- conflicted
+++ resolved
@@ -110,11 +110,6 @@
         const itemCategory = itemCategoryModel.toJSON();
         // this.log.debug('itemCategory: ', JSON.stringify(itemCategory, null, 2));
 
-<<<<<<< HEAD
-=======
-        const listingItemMessage = await this.listingItemFactory.getMessage(itemTemplate, data.daysRetention);
->>>>>>> d0643460
-
         // create and post a proposal for the item to be voted off the marketplace
         const daysRetention: number = parseInt(process.env.PAID_MESSAGE_RETENTION_DAYS, 10);
         const proposalMessage = await this.createProposalMessage(itemTemplate, daysRetention, itemTemplate.Profile);
@@ -122,6 +117,7 @@
         const response: SmsgSendResponse = await this.postProposal(proposalMessage, daysRetention, itemTemplate.Profile, market);
 
         // create and post the itemmessage
+        const listingItemMessage = await this.listingItemFactory.getMessage(itemTemplate, data.daysRetention);
         const listingItemMessage = await this.listingItemFactory.getMessage(itemTemplate, proposalMessage.hash);
         const marketPlaceMessage = {
             version: process.env.MARKETPLACE_VERSION,
@@ -129,11 +125,9 @@
         } as MarketplaceMessage;
 
         this.log.debug('post(), marketPlaceMessage: ', marketPlaceMessage);
-<<<<<<< HEAD
+
         return await this.smsgService.smsgSend(profileAddress, market.address, marketPlaceMessage, true, daysRetention);
-=======
         return await this.smsgService.smsgSend(profileAddress, market.address, marketPlaceMessage, true, data.daysRetention);
->>>>>>> d0643460
     }
 
     /**
@@ -211,18 +205,14 @@
                 const rootCategoryWithRelatedModel: any = await this.itemCategoryService.findRoot();
                 const rootCategory = rootCategoryWithRelatedModel.toJSON();
 
-<<<<<<< HEAD
                 // create ListingItem
                 const seller = event.smsgMessage.from;
+                const postedAt = new Date(event.smsgMessage.sent);
                 const listingItemCreateRequest = await this.listingItemFactory.getModel(listingItemMessage, market.id, seller, rootCategory);
+                
+                // todo: posted at is now part of the message, check that its taken from there
+                // const listingItemCreateRequest = await this.listingItemFactory.getModel(listingItemMessage, market.id, seller, rootCategory, postedAt);
                 // this.log.debug('process(), listingItemCreateRequest:', JSON.stringify(listingItemCreateRequest, null, 2));
-=======
-            // create ListingItem
-            const seller = event.smsgMessage.from;
-            const postedAt = new Date(event.smsgMessage.sent);
-            const listingItemCreateRequest = await this.listingItemFactory.getModel(listingItemMessage, market.id, seller, rootCategory, postedAt);
-            // this.log.debug('process(), listingItemCreateRequest:', JSON.stringify(listingItemCreateRequest, null, 2));
->>>>>>> d0643460
 
                 let listingItemModel = await this.listingItemService.create(listingItemCreateRequest);
                 let listingItem = listingItemModel.toJSON();
