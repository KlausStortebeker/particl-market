import * as _ from 'lodash';
import * as Bookshelf from 'bookshelf';
import { inject, named } from 'inversify';
import { Logger as LoggerType } from '../../core/Logger';
import { Types, Core, Targets, Events } from '../../constants';
import * as resources from 'resources';
import { MessageException } from '../exceptions/MessageException';
import { MarketplaceEvent } from '../messages/MarketplaceEvent';

import { EventEmitter } from 'events';

import { ActionMessageService } from './ActionMessageService';
import { BidService } from './BidService';
import { ProfileService } from './ProfileService';
import { MarketService } from './MarketService';
import { BidFactory } from '../factories/BidFactory';
import { SmsgService } from './SmsgService';
import { CoreRpcService } from './CoreRpcService';
import { ListingItemService } from './ListingItemService';

import { SmsgSendResponse } from '../responses/SmsgSendResponse';
import { Market } from '../models/Market';
import { Profile } from '../models/Profile';
import { MarketplaceMessage } from '../messages/MarketplaceMessage';
import { BidMessageType } from '../enums/BidMessageType';
import { Output } from 'resources';
import { BidMessage } from '../messages/BidMessage';
import { BidSearchParams } from '../requests/BidSearchParams';
import { AddressType } from '../enums/AddressType';
import { SearchOrder } from '../enums/SearchOrder';
import { Environment } from '../../core/helpers/Environment';
import { BidUpdateRequest } from '../requests/BidUpdateRequest';
import { BidCreateRequest } from '../requests/BidCreateRequest';
import { Bid } from '../models/Bid';
import { OrderFactory } from '../factories/OrderFactory';
import { OrderService } from './OrderService';
import { BidDataService } from './BidDataService';
import { BidDataCreateRequest } from '../requests/BidDataCreateRequest';
import { IsNotEmpty } from 'class-validator';
import { LockedOutputService } from './LockedOutputService';

declare function escape(s: string): string;
declare function unescape(s: string): string;

export class BidActionService {

    public log: LoggerType;

    constructor(
        @inject(Types.Service) @named(Targets.Service.ListingItemService) private listingItemService: ListingItemService,
        @inject(Types.Service) @named(Targets.Service.MarketService) public marketService: MarketService,
        @inject(Types.Service) @named(Targets.Service.ActionMessageService) public actionMessageService: ActionMessageService,
        @inject(Types.Service) @named(Targets.Service.ProfileService) public profileService: ProfileService,
        @inject(Types.Service) @named(Targets.Service.SmsgService) public smsgService: SmsgService,
        @inject(Types.Service) @named(Targets.Service.BidService) public bidService: BidService,
        @inject(Types.Service) @named(Targets.Service.BidDataService) public bidDataService: BidDataService,
        @inject(Types.Service) @named(Targets.Service.OrderService) public orderService: OrderService,
        @inject(Types.Service) @named(Targets.Service.CoreRpcService) private coreRpcService: CoreRpcService,
        @inject(Types.Service) @named(Targets.Service.LockedOutputService) private lockedOutputService: LockedOutputService,
        @inject(Types.Factory) @named(Targets.Factory.BidFactory) private bidFactory: BidFactory,
        @inject(Types.Factory) @named(Targets.Factory.OrderFactory) private orderFactory: OrderFactory,
        @inject(Types.Core) @named(Core.Events) public eventEmitter: EventEmitter,
        @inject(Types.Core) @named(Core.Logger) public Logger: typeof LoggerType
    ) {
        this.log = new Logger(__filename);
        this.configureEventListeners();
    }

    /**
     *
     * @param {"resources".ListingItem} listingItem
     * @param {"resources".Profile} bidderProfile
     * @param {"resources".Address} shippingAddress
     * @param {any[]} additionalParams
     * @returns {Promise<SmsgSendResponse>}
     */
    public async send(listingItem: resources.ListingItem, bidderProfile: resources.Profile,
                      shippingAddress: resources.Address, additionalParams: any[]): Promise<SmsgSendResponse> {

        // TODO: change send params to BidSendRequest and @validate them

        // TODO: some of this stuff could propably be moved to the factory
        // TODO: Create new unspent RPC call for unspent outputs that came out of a RingCT transaction

        // generate bidDatas
        const bidDatas = await this.generateBidDatasForMPA_BID(listingItem, shippingAddress, additionalParams);

        this.log.debug('bidder profile: ', JSON.stringify(bidderProfile, null, 2));

        // create bid
        const bidMessage = await this.bidFactory.getMessage(BidMessageType.MPA_BID, listingItem.hash, bidDatas);

        const marketPlaceMessage = {
            version: process.env.MARKETPLACE_VERSION,
            mpaction: bidMessage
        } as MarketplaceMessage;

        this.log.debug('send(), marketPlaceMessage: ', JSON.stringify(marketPlaceMessage, null, 2));

        // save bid locally before broadcasting
        const createdBid: resources.Bid = await this.createBid(bidMessage, listingItem, bidderProfile.address);
        this.log.debug('createdBid:', JSON.stringify(createdBid, null, 2));

        // store the selected outputs, so we can load and lock them again on mp restart
        const selectedOutputs = this.getValueFromBidDatas('outputs', bidDatas);
        const createdLockedOutputs = await this.lockedOutputService.createLockedOutputs(selectedOutputs, createdBid.id);
        const success = await this.lockedOutputService.lockOutputs(createdLockedOutputs);

        if (success) {
            // broadcast the message in to the network
            return await this.smsgService.smsgSend(bidderProfile.address, listingItem.seller, marketPlaceMessage, false);
        } else {
            throw new MessageException('Failed to lock the selected outputs.');
        }
    }

    /**
     *
     * @param {"resources".ListingItem} listingItem
     * @returns {Promise<any[]>}
     */
    public async generateBidDatasForMPA_BID(
        listingItem: resources.ListingItem,
        shippingAddress: resources.Address,
        additionalParams: any[]
    ): Promise<any[]> {

        // todo: propably something that we should check earlier
        // todo: and we shouldnt even be having items without a price at the moment, validation before posting should take care of that
        // todo: this could also be caused by of some other error, while saving the item
        if (!listingItem.PaymentInformation.ItemPrice || !listingItem.PaymentInformation.ItemPrice.basePrice) {
            this.log.error('Missing ItemPrice.');
            throw new MessageException('Missing ItemPrice.');
        }

        // get unspent
        const unspent = await this.coreRpcService.listUnspent(1, 99999999, [], false);

        if (!unspent || unspent.length === 0) {
            this.log.warn('No unspent outputs');
            throw new MessageException('No unspent outputs');
        }
        this.log.debug('unspent outputs: ', unspent.length);
        this.log.debug('listingItem.PaymentInformation: ', JSON.stringify(listingItem.PaymentInformation, null, 2));

        const outputs: Output[] = [];
        const listingItemPrice = listingItem.PaymentInformation.ItemPrice;
        const basePrice = listingItemPrice.basePrice;
        const shippingPriceMax = Math.max(listingItemPrice.ShippingPrice.international, listingItemPrice.ShippingPrice.domestic);
        const totalPrice = basePrice + shippingPriceMax;

        let sum = 0;
        let change = 0;

        if (basePrice) {
            unspent.find(output => {
                if (output.spendable && output.solvable) {
                    sum += output.amount;
                    outputs.push({
                        txid: output.txid,
                        vout: output.vout,
                        amount: output.amount
                    });
                }

                if (sum > (totalPrice * 2)) { // TODO: Ratio
                    change = +(sum - (totalPrice * 2) - 0.0002).toFixed(8); // TODO: Get actual fee...
                    return true;
                }
                return false;
            });

            if (sum < basePrice) {
                this.log.warn('You are too broke...');
                throw new MessageException('You are too broke...');
            }

        } else {
            this.log.warn(`ListingItem with the hash=${listingItem.hash} does not have a price!`);
            throw new MessageException(`ListingItem with the hash=${listingItem.hash} does not have a price!`);
        }

<<<<<<< HEAD
        this.log.debug('selected outputs:', JSON.stringify(outputs, null, 2));
=======
        // lock the outputs
        this.log.debug('locking outputs', outputs);
        const locked = await this.coreRpcService.lockUnspent(false, outputs);
        this.log.debug('outputs locked?', locked);
>>>>>>> 25eace45

        // changed to getNewAddress, since getaccountaddress doesn't return address which we can get the pubkey from
        const addr = await this.coreRpcService.getNewAddress(['_escrow_pub_' + listingItem.hash], false);
        // const addr = await this.coreRpcService.getAccountAddress('_escrow_pub_' + listingItem.hash);
        // const addr = await this.coreRpcService.call('getaccountaddress', ['_escrow_pub_' + listingItem.hash]);
        this.log.debug('addr: ', addr);

        const changeAddr = await this.coreRpcService.getNewAddress(['_escrow_change'], false);
        // const changeAddr = await this.coreRpcService.call('getnewaddress', ['_escrow_change']);
        this.log.debug('changeAddr: ', changeAddr);

        // TODO: this is not on 0.16.0.3 yet ...
        // const addressInfo = await this.coreRpcService.getAddressInfo(addr);
        // this.log.debug('addressInfo: ', JSON.stringify(addressInfo, null, 2));
        // const pubkey = addressInfo.pubkey;

        // 0.16.0.3
        const validateAddress = await this.coreRpcService.validateAddress(addr);
        this.log.debug('validateAddress: ', JSON.stringify(validateAddress, null, 2));
        const pubkey = validateAddress.pubkey;

        // const pubkey = (await this.coreRpcService.call('validateaddress', [addr])).pubkey;

        if (!pubkey) {
            throw new MessageException('Could not get public key for address!');
        }

        // TODO: We need to send a refund / release address
        // TODO: address should be named releaseAddress or sellerReleaseAddress and all keys should be enums,
        // it's confusing when on escrowactionservice this 'address' is referred to as sellers address which it is not
        const buyerAddress = await this.coreRpcService.getNewAddress(['_escrow_release'], false);

        // convert the bid data params as bid data key value pair
        const bidDatas = this.getBidDatasFromArray(additionalParams.concat([
            'outputs', outputs,
            'pubkeys', [pubkey],
            'changeAddr', changeAddr,
            'change', change,
            'buyerAddress', buyerAddress
        ]));

        this.log.debug('bidDatas: ', JSON.stringify(bidDatas, null, 2));

        // store the shipping address in biddata
        bidDatas.push({id: 'ship.firstName', value: shippingAddress.firstName ? shippingAddress.firstName : ''});
        bidDatas.push({id: 'ship.lastName', value: shippingAddress.lastName ? shippingAddress.lastName : ''});
        bidDatas.push({id: 'ship.addressLine1', value: shippingAddress.addressLine1});
        bidDatas.push({id: 'ship.addressLine2', value: shippingAddress.addressLine2});
        bidDatas.push({id: 'ship.city', value: shippingAddress.city});
        bidDatas.push({id: 'ship.state', value: shippingAddress.state});
        bidDatas.push({id: 'ship.zipCode', value: shippingAddress.zipCode});
        bidDatas.push({id: 'ship.country', value: shippingAddress.country});

        return bidDatas;
    }

    /**
     * Accept a Bid
     *
     * @param {"resources".ListingItem} listingItem
     * @param {"resources".Bid} bid
     * @returns {Promise<SmsgSendResponse>}
     */
    public async accept(listingItem: resources.ListingItem, bid: resources.Bid): Promise<SmsgSendResponse> {

        // last bids action needs to be MPA_BID
        if (bid.action === BidMessageType.MPA_BID) {

            // todo: create order before biddatas so order hash can be added to biddata in generateBidDatasForMPA_ACCEPT
            // generate bidDatas
            const bidDatas = await this.generateBidDatasForMPA_ACCEPT(listingItem, bid);

            // create the bid accept message
            const bidMessage = await this.bidFactory.getMessage(BidMessageType.MPA_ACCEPT, listingItem.hash, bidDatas);
            this.log.debug('created bidMessage (MPA_ACCEPT):', JSON.stringify(bidMessage, null, 2));

            // update the bid locally
            const bidUpdateRequest = await this.bidFactory.getModel(bidMessage, listingItem.id, bid.bidder, bid);
            const updatedBidModel = await this.bidService.update(bid.id, bidUpdateRequest);
            const updatedBid = updatedBidModel.toJSON();
            this.log.debug('updatedBid:', JSON.stringify(updatedBid, null, 2));

            // create the order
            const orderCreateRequest = await this.orderFactory.getModelFromBid(updatedBid);
            const orderModel = await this.orderService.create(orderCreateRequest);
            const order = orderModel.toJSON();

            this.log.debug('accept(), created Order: ', order);
            this.log.debug('accept(), created bidMessage.objects: ', bidMessage.objects);

            // add Order.hash to bidData
            // bidMessage.objects = !_.isEmpty(bidMessage.objects) ? bidMessage.objects : [];

            if (!bidMessage.objects) {
                bidMessage.objects = [];
            }
            // TODO: ENUM
            bidMessage.objects.push({id: 'orderHash', value: order.hash});

            this.log.debug('accept(), updatedBid.id: ', updatedBid.id);
            this.log.debug('accept(), order.hash: ', order.hash);

            // TODO: clean this up, so that we can add this with bidService.update
            // not necessarily needed, but
            const orderHashBidData = await this.bidDataService.create({
                bid_id: updatedBid.id,
                dataId: 'orderHash',
                dataValue: order.hash
            } as BidDataCreateRequest);

            this.log.debug('accept(), added orderHash to bidData: ', orderHashBidData.toJSON());

            const marketPlaceMessage = {
                version: process.env.MARKETPLACE_VERSION,
                mpaction: bidMessage
            } as MarketplaceMessage;

            this.log.debug('send(), marketPlaceMessage: ', marketPlaceMessage);

            // broadcast the accepted bid message
            return await this.smsgService.smsgSend(listingItem.seller, updatedBid.bidder, marketPlaceMessage, false);

        } else {
            this.log.error(`Bid can not be accepted because its state allready is ${bid.action}`);
            throw new MessageException(`Bid can not be accepted because its state already is ${bid.action}`);
        }
    }

    /**
     *
     * @param {"resources".ListingItem} listingItem
     * @param {"resources".Bid} bid
     * @param {boolean} testRun
     * @returns {Promise<any[]>}
     */
    public async generateBidDatasForMPA_ACCEPT(
        listingItem: resources.ListingItem,
        bid: resources.Bid,
        testRun: boolean = false
    ): Promise<any[]> {

        // TODO: Ryno Hacks - Refactor code below...
        // This is a copy and paste - hacks hacks hacks ;(
        // Get unspent
        const unspent = await this.coreRpcService.listUnspent(1, 99999999, [], false);
        // const unspent = await this.coreRpcService.call('listunspent', [1, 99999999, [], false]);

        const outputs: Output[] = [];
        const listingItemPrice = listingItem.PaymentInformation.ItemPrice;
        const basePrice = listingItemPrice.basePrice;
        const shippingPriceMax = Math.max(
            listingItemPrice.ShippingPrice.international,
            listingItemPrice.ShippingPrice.domestic);
        const totalPrice = basePrice + shippingPriceMax; // TODO: Determine if local or international...
        let sum = 0;
        let change = 0;

        this.log.debug('totalPrice: ', totalPrice);

        if (basePrice) {
            unspent.find(output => {
                if (output.spendable && output.solvable) {
                    sum += output.amount;
                    outputs.push({
                        txid: output.txid,
                        vout: output.vout,
                        amount: output.amount
                    });
                }

                if (sum > totalPrice) { // TODO: Ratio
                    change = +(sum - totalPrice - 0.0001).toFixed(8); // TODO: Get actual fee...
                    return true;
                }
                return false;
            });

            if (sum < basePrice) {
                this.log.error('Not enough funds');
                throw new MessageException('You are too broke...');
            }
        } else {
            this.log.error(`ListingItem with the hash=${listingItem.hash} does not have a price!`);
            throw new MessageException(`ListingItem with the hash=${listingItem.hash} does not have a price!`);
        }

        // lock the outputs
        this.log.debug('locking outputs', outputs);
        const locked = await this.coreRpcService.lockUnspent(false, outputs);
        this.log.debug('outputs locked?', locked);

        const addr = await this.coreRpcService.getNewAddress(['_escrow_pub_' + listingItem.hash], false);

        // TODO: Proper change address?!?!
        const changeAddr = await this.coreRpcService.getNewAddress(['_escrow_change'], false);

        // TODO: this is not on 0.16.0.3 yet ...
        // const addressInfo = await this.coreRpcService.getAddressInfo(addr);
        // this.log.debug('addressInfo: ', JSON.stringify(addressInfo, null, 2));
        // const pubkey = addressInfo.pubkey;

        // 0.16.0.3
        const validateAddress = await this.coreRpcService.validateAddress(addr);
        this.log.debug('validateAddress: ', JSON.stringify(validateAddress, null, 2));
        const pubkey = validateAddress.pubkey;

        let buyerPubkey = this.getValueFromBidDatas('pubkeys', bid.BidDatas);
        buyerPubkey = buyerPubkey[0] === '[' ? JSON.parse(buyerPubkey)[0] : buyerPubkey;

        if (!buyerPubkey) {
            throw new MessageException('Buyer public key was null!');
        }

        this.log.debug('addr: ', addr);
        this.log.debug('changeAddr: ', changeAddr);
        this.log.debug('pubkey: ', pubkey);
        this.log.debug('buyerPubkey: ', buyerPubkey);
        this.log.debug('listingItem.hash: ', listingItem.hash);

        // dataToSave.dataValue = typeof (dataToSave.dataValue) === 'string' ? dataToSave.dataValue : JSON.stringify(dataToSave.dataValue);

        // create Escrow address
        const escrow = await this.coreRpcService.addMultiSigAddress(2, [pubkey, buyerPubkey].sort(), '_escrow_' + listingItem.hash);
        this.log.debug('escrow: ', JSON.stringify(escrow, null, 2));

        // const escrow = (await this.coreRpcService.call('addmultisigaddress', [
        //    2, [pubkey, buyerPubkey].sort(), '_escrow_' + listingItem.hash  // TODO: Something unique??
        //    ]));

        const txout = {};

        txout[escrow.address] = +(totalPrice * 3).toFixed(8); // TODO: Shipping... ;(
        txout[changeAddr] = change;

        const buyerChangeAddr = this.getValueFromBidDatas('changeAddr', bid.BidDatas); // TODO: Error handling - nice messagee..
        let buyerOutputs = this.getValueFromBidDatas('outputs', bid.BidDatas);

        this.log.debug('buyerOutputs: ', buyerOutputs);

        // TODO: Verify that buyers outputs are unspent?? :/
        if (buyerOutputs) {
            sum = 0;
            change = 0;
            buyerOutputs = JSON.parse(buyerOutputs);
            buyerOutputs.forEach(output => {
                sum += output.amount;
                // TODO: Refactor reusable logic. and verify / validate buyer change.
                if (sum > totalPrice * 2) { // TODO: Ratio
                    change = +(sum - (totalPrice * 2) - 0.0001).toFixed(8); // TODO: Get actual fee...
                    return;
                }
            });
            txout[buyerChangeAddr] = change;
        } else {
            this.log.error('Buyer didn\'t supply outputs!');
            throw new MessageException('Buyer didn\'t supply outputs!'); // TODO: proper message for no outputs :P
        }

        // TODO: Decide if we want this on the blockchain or not...
        // TODO: Think about how to recover escrow information to finalize transactions should
        // client pc / database crash..

        //
        // txout['data'] = unescape(encodeURIComponent(data.params[0]))
        //    .split('').map(v => v.charCodeAt(0).toString(16)).join('').substr(0, 80);
        //

        const rawtx = await this.coreRpcService.createRawTransaction(outputs.concat(buyerOutputs), txout);

        // const rawtx = await this.coreRpcService.call('createrawtransaction', [
        //    outputs.concat(buyerOutputs),
        //    txout
        // ]);

        this.log.debug('rawtx: ', rawtx);

        // TODO: At this stage we need to store the unsigned transaction, as we will need user interaction to sign
        // the transaction

        // TODO: this is not on 0.16.0.3 yet ...
        // let signed;
        // if (Environment.isDevelopment() || Environment.isTest()) {
        //    const privKey = await this.coreRpcService.dumpPrivKey(addr);
        //    signed = await this.coreRpcService.signRawTransactionWithKey(rawtx, [privKey]);
        // } else {
        //    signed = await this.coreRpcService.signRawTransactionWithWallet(rawtx);
        // }

        // 0.16.0.3
        const signed = await this.coreRpcService.signRawTransaction(rawtx);
        // const signed = await this.coreRpcService.call('signrawtransaction', [rawtx]);

        this.log.debug('signed: ', JSON.stringify(signed, null, 2));

        if (!signed || (signed.errors && (
                signed.errors[0].error !== 'Operation not valid with the current stack size' &&
                signed.errors[0].error !== 'Unable to sign input, invalid stack size (possibly missing key)'))) {
            this.log.error('Error signing transaction' + signed ? ': ' + signed.errors[0].error : '');
            throw new MessageException('Error signing transaction' + signed ? ': ' + signed.error : '');
        }

        // when testRun is true, we are calling this from the tests and we just skip this
        // todo: make it possible to run tests on one particld
        if (signed.complete && testRun === false) {
            this.log.error('Transaction should not be complete at this stage, will not send insecure message');
            throw new MessageException('Transaction should not be complete at this stage, will not send insecure message');
        }

        // - Most likely the transaction building and signing will happen in a different command that takes place
        // before this..
        // End - Ryno Hacks

        const bidDatas = this.getBidDatasFromArray(['pubkeys', [pubkey, buyerPubkey].sort(), 'rawtx', signed.hex]);

        return bidDatas;
    }


    /**
     * Cancel a Bid
     *
     * @param {"resources".ListingItem} listingItem
     * @param {"resources".Bid} bid
     * @returns {Promise<SmsgSendResponse>}
     */
    public async cancel(listingItem: resources.ListingItem, bid: resources.Bid): Promise<SmsgSendResponse> {

        if (bid.action === BidMessageType.MPA_BID) {

            // create the bid cancel message
            const bidMessage: BidMessage = await this.bidFactory.getMessage(BidMessageType.MPA_CANCEL, listingItem.hash);

            // Update the bid in the database with new action.
            const tmpBidCreateRequest: BidCreateRequest = await this.bidFactory.getModel(bidMessage, listingItem.id, bid.bidder, bid);
            const bidUpdateRequest: BidUpdateRequest = {
                listing_item_id: tmpBidCreateRequest.listing_item_id,
                action: BidMessageType.MPA_CANCEL,
                bidder: tmpBidCreateRequest.bidder,
                bidDatas: tmpBidCreateRequest.bidDatas
            } as BidUpdateRequest;
            const retBid = await this.bidService.update(bid.id, bidUpdateRequest);

            const marketPlaceMessage = {
                version: process.env.MARKETPLACE_VERSION,
                mpaction: bidMessage
            } as MarketplaceMessage;

            this.log.debug('send(), marketPlaceMessage: ', marketPlaceMessage);

            // remove lockedoutputs
            this.lockedOutputService.lockOutputs()

            // broadcast the cancel bid message
            return await this.smsgService.smsgSend(bid.bidder, listingItem.seller, marketPlaceMessage, false);
        } else {
            this.log.error(`Bid can not be cancelled because it was already been ${bid.action}`);
            throw new MessageException(`Bid can not be cancelled because it was already been ${bid.action}`);
        }
    }

    /**
     * Reject a Bid
     * todo: add the bid as param, so we know whose bid we are rejecting. now supports just one bidder.
     *
     * @param {"resources".ListingItem} listingItem
     * @param {"resources".Bid} bid
     * @returns {Promise<SmsgSendResponse>}
     */
    public async reject(listingItem: resources.ListingItem, bid: resources.Bid): Promise<SmsgSendResponse> {

        if (bid.action === BidMessageType.MPA_BID) {
            // fetch the seller profile
            const sellerProfileModel: Profile = await this.profileService.findOneByAddress(listingItem.seller);
            if (!sellerProfileModel) {
                this.log.error('Seller profile not found. We aren\'t the seller?');
                throw new MessageException('Seller profile not found. We aren\'t the seller?');
            }
            const sellerProfile = sellerProfileModel.toJSON();

            // create the bid reject message
            const bidMessage = await this.bidFactory.getMessage(BidMessageType.MPA_REJECT, listingItem.hash);

            // Update the bid in the database with new action.
            const tmpBidCreateRequest: BidCreateRequest = await this.bidFactory.getModel(bidMessage, listingItem.id, bid.bidder, bid);
            const bidUpdateRequest: BidUpdateRequest = {
                listing_item_id: tmpBidCreateRequest.listing_item_id,
                action: BidMessageType.MPA_REJECT,
                bidder: tmpBidCreateRequest.bidder,
                bidDatas: tmpBidCreateRequest.bidDatas
            } as BidUpdateRequest;
            const retBid = await this.bidService.update(bid.id, bidUpdateRequest);

            const marketPlaceMessage = {
                version: process.env.MARKETPLACE_VERSION,
                mpaction: bidMessage
            } as MarketplaceMessage;

            this.log.debug('send(), marketPlaceMessage: ', marketPlaceMessage);

            // broadcast the reject bid message
            return await this.smsgService.smsgSend(sellerProfile.address, bid.bidder, marketPlaceMessage, false);
        } else {
            this.log.error(`Bid can not be rejected because it was already been ${bid.action}`);
            throw new MessageException(`Bid can not be rejected because it was already been ${bid.action}`);
        }
    }

    /**
     * process received BidMessage
     * - save ActionMessage
     * - create Bid
     *
     * @param {MarketplaceMessageInterface} message
     * @returns {Promise<"resources".ActionMessage>}
     */
    public async processBidReceivedEvent(event: MarketplaceEvent): Promise<resources.Bid> {
        this.log.debug('Received event:', event);

        // todo: fix
        event.smsgMessage.received = new Date().toISOString();

        const bidMessage: BidMessage = event.marketplaceMessage.mpaction as BidMessage;
        const bidder = event.smsgMessage.from;

        const message = event.marketplaceMessage;

        if (!message.mpaction) {   // ACTIONEVENT
            throw new MessageException('Missing mpaction.');
        }

        const listingItemModel = await this.listingItemService.findOneByHash(message.mpaction.item);
        const listingItem = listingItemModel.toJSON();

        // first save actionmessage
        const actionMessageModel = await this.actionMessageService.createFromMarketplaceEvent(event, listingItem);
        const actionMessage = actionMessageModel.toJSON();

        // TODO: should someone be able to bid more than once?
        // TODO: for that to be possible, we need to be able to identify different bids from one address
        // -> needs bid.hash
        // TODO: when testing locally, bid gets created first for the bidder after which it can be found here when receiving the bid

        const biddersExistingBidsForItem = await this.bidService.search({
            listingItemHash: bidMessage.item,
            bidders: [bidder]
        } as BidSearchParams);

        if (biddersExistingBidsForItem && biddersExistingBidsForItem.length > 0) {
            this.log.debug('biddersExistingBidsForItem:', JSON.stringify(biddersExistingBidsForItem, null, 2));
            throw new MessageException('Bids allready exist for the ListingItem for the bidder.');
        }

        if (bidMessage) {
            const createdBid = await this.createBid(bidMessage, listingItem, bidder);
            // this.log.debug('createdBid:', JSON.stringify(createdBid, null, 2));

            // TODO: do whatever else needs to be done

            return createdBid;
        } else {
            throw new MessageException('Missing BidMessage');
        }
    }

    /**
     * process received AcceptBidMessage
     * - save ActionMessage
     * - update Bid
     *
     * @param {MarketplaceMessageInterface} message
     * @returns {Promise<"resources".ActionMessage>}
     */
    public async processAcceptBidReceivedEvent(event: MarketplaceEvent): Promise<resources.Bid> {

        this.log.debug('Received event:', event);

        const bidMessage: BidMessage = event.marketplaceMessage.mpaction as BidMessage;
        const bidder = event.smsgMessage.to; // from seller to buyer

        // find the ListingItem
        const message = event.marketplaceMessage;
        if (!message.mpaction) {   // ACTIONEVENT
            throw new MessageException('Missing mpaction.');
        }
        const listingItemModel = await this.listingItemService.findOneByHash(message.mpaction.item);
        const listingItem = listingItemModel.toJSON();

        // delete listingItem.ItemInformation.ItemImages;
        // this.log.debug('listingItem:', JSON.stringify(listingItem, null, 2));
        // this.log.debug('bidder:', bidder);

        // TODO: save incoming and outgoing actionmessages
        // TODO: ... and do it in one place
        // first save it
        const actionMessageModel = await this.actionMessageService.createFromMarketplaceEvent(event, listingItem);
        const actionMessage = actionMessageModel.toJSON();

        if (bidMessage) {

            // find the Bid
            const existingBid = _.find(listingItem.Bids, (o: resources.Bid) => {
                return o.action === BidMessageType.MPA_BID && o.bidder === bidder;
            });

            this.log.debug('existingBid:', JSON.stringify(existingBid, null, 2));

            if (existingBid) {
                // create a bid
                const bidUpdateRequest = await this.bidFactory.getModel(bidMessage, listingItem.id, bidder, existingBid);
                // this.log.debug('bidUpdateRequest:', JSON.stringify(bidUpdateRequest, null, 2));

                // update the bid locally
                const updatedBidModel = await this.bidService.update(existingBid.id, bidUpdateRequest);
                let updatedBid: resources.Bid = updatedBidModel.toJSON();
                this.log.debug('updatedBid:', JSON.stringify(updatedBid, null, 2));

                // create the order from the bid
                const orderCreateRequest = await this.orderFactory.getModelFromBid(updatedBid);
                const orderModel = await this.orderService.create(orderCreateRequest);
                const order = orderModel.toJSON();

                this.log.debug('processAcceptBidReceivedEvent(), created Order: ', JSON.stringify(order, null, 2));

                const orderHash = this.getValueFromBidDatas('orderHash', updatedBid.BidDatas);
                this.log.debug('seller orderHash: ', orderHash);
                this.log.debug('local orderHash: ', order.hash);

                await updatedBidModel.fetch({withRelated: ['OrderItem']});
                updatedBid = updatedBidModel.toJSON();
                // TODO: do whatever else needs to be done

                // this.log.debug('processAcceptBidReceivedEvent(), updatedBid: ', JSON.stringify(updatedBid, null, 2));

                return updatedBid;
            } else {
                throw new MessageException('There is no existing Bid to accept.');
            }
        } else {
            throw new MessageException('Missing BidMessage.');
        }
    }

    /**
     * process received CancelBidMessage
     *
     * @param {MarketplaceMessageInterface} message
     * @returns {Promise<"resources".ActionMessage>}
     */
    public async processCancelBidReceivedEvent(event: MarketplaceEvent): Promise<resources.ActionMessage> {
        this.log.info('Received event:', event);
        const bidMessage: any = event.marketplaceMessage.mpaction as BidMessage;
        const bidder = event.smsgMessage.from;
        // find the ListingItem
        const message = event.marketplaceMessage;
        if (!message.mpaction) {   // ACTIONEVENT
            throw new MessageException('Missing mpaction.');
        }
        const listingItemModel = await this.listingItemService.findOneByHash(message.mpaction.item);
        const listingItem = listingItemModel.toJSON();

        // first save it
        const actionMessageModel = await this.actionMessageService.createFromMarketplaceEvent(event, listingItem);
        const actionMessage = actionMessageModel.toJSON();

        // Get latest bid from listingItemId and bidder so we can get bidId.
        const params: BidSearchParams = new BidSearchParams({
            listingItemId: listingItem.id,
            action: BidMessageType.MPA_BID,
            bidders: [ bidder ],
            ordering: SearchOrder.DESC
        });
        const oldBids: Bookshelf.Collection<Bid> = await this.bidService.search(params);
        let oldBid: any = oldBids.pop();
        if (!oldBid) {
            throw new MessageException('Missing old bid.');
        }
        oldBid = oldBid.toJSON();

        // Update the bid in the database with new action.
        const tmpBidCreateRequest: BidCreateRequest = await this.bidFactory.getModel(bidMessage, listingItem.id, bidder, oldBid);
        const bidUpdateRequest: BidUpdateRequest = {
            listing_item_id: tmpBidCreateRequest.listing_item_id,
            action: BidMessageType.MPA_CANCEL,
            bidder: tmpBidCreateRequest.bidder,
            bidDatas: tmpBidCreateRequest.bidDatas
        } as BidUpdateRequest;
        const retBid = await this.bidService.update(oldBid.id, bidUpdateRequest);

        return actionMessage;
    }

    /**
     * process received RejectBidMessage
     *
     * @param {MarketplaceMessageInterface} message
     * @returns {Promise<"resources".ActionMessage>}
     */
    public async processRejectBidReceivedEvent(event: MarketplaceEvent): Promise<resources.ActionMessage> {
        this.log.info('Received event:', event);

        this.log.info('Received event:', event);
        const message = event.marketplaceMessage;
        const bidMessage: any = message.mpaction as BidMessage;
        const bidder = event.smsgMessage.to;

        // find the ListingItem
        if (!bidMessage) {   // ACTIONEVENT
            throw new MessageException('Missing mpaction.');
        }
        const listingItemModel = await this.listingItemService.findOneByHash(bidMessage.item);
        const listingItem = listingItemModel.toJSON();

        // first save it
        const actionMessageModel = await this.actionMessageService.createFromMarketplaceEvent(event, listingItem);
        const actionMessage = actionMessageModel.toJSON();

        // Get latest bid from listingItemId and bidder so we can get bidId.
        const params: BidSearchParams = new BidSearchParams({
            listingItemId: listingItem.id,
            action: BidMessageType.MPA_BID,
            bidders: [ bidder ],
            ordering: SearchOrder.DESC
        });
        const oldBids: Bookshelf.Collection<Bid> = await this.bidService.search(params);
        let oldBid: any = oldBids.pop();
        if (!oldBid) {
            throw new MessageException('Missing old bid.');
        }
        oldBid = oldBid.toJSON();

        // Update the bid in the database with new action.
        const tmpBidCreateRequest: BidCreateRequest = await this.bidFactory.getModel(bidMessage, listingItem.id, bidder, oldBid);
        const bidUpdateRequest: BidUpdateRequest = {
            listing_item_id: tmpBidCreateRequest.listing_item_id,
            action: BidMessageType.MPA_REJECT,
            bidder: tmpBidCreateRequest.bidder,
            bidDatas: tmpBidCreateRequest.bidDatas
        } as BidUpdateRequest;
        const retBid = await this.bidService.update(oldBid.id, bidUpdateRequest);

        return actionMessage;
    }

    private async createBid(bidMessage: BidMessage, listingItem: resources.ListingItem, bidder: string): Promise<resources.Bid> {

        // create a bid
        const bidCreateRequest = await this.bidFactory.getModel(bidMessage, listingItem.id, bidder);

        // make sure the bids address type is correct
        this.log.debug('found listingItem.id: ', listingItem.id);

        if (!_.isEmpty(listingItem.ListingItemTemplate)) { // local profile is selling
            this.log.debug('listingItem has template: ', listingItem.ListingItemTemplate.id);
            this.log.debug('listingItem template has profile: ', listingItem.ListingItemTemplate.Profile.id);
            bidCreateRequest.address.type = AddressType.SHIPPING_BID;
            bidCreateRequest.address.profile_id = listingItem.ListingItemTemplate.Profile.id;
        } else { // local profile is buying
            this.log.debug('listingItem has no template ');
            this.log.debug('bidder: ', bidder);
            const profileModel = await this.profileService.findOneByAddress(bidder);
            const profile = profileModel.toJSON();
            bidCreateRequest.address.type = AddressType.SHIPPING_BID;
            bidCreateRequest.address.profile_id = profile.id;
        }

        const createdBidModel = await this.bidService.create(bidCreateRequest);
        const createdBid = createdBidModel.toJSON();
        return createdBid;
    }

    private configureEventListeners(): void {
        this.eventEmitter.on(Events.BidReceivedEvent, async (event) => {
            await this.processBidReceivedEvent(event);
        });
        this.eventEmitter.on(Events.AcceptBidReceivedEvent, async (event) => {
            await this.processAcceptBidReceivedEvent(event);
        });
        this.eventEmitter.on(Events.CancelBidReceivedEvent, async (event) => {
            await this.processCancelBidReceivedEvent(event);
        });
        this.eventEmitter.on(Events.RejectBidReceivedEvent, async (event) => {
            await this.processRejectBidReceivedEvent(event);
        });
    }

    /**
     * data[]:
     * [0]: id, string
     * [1]: value, string
     * [2]: id, string
     * [3]: value, string
     * ..........
     */
    private getBidDatasFromArray(data: string[]): any[] {
        const bidDatas: any[] = [];

        // convert the bid data params as bid data key value pair
        for (let i = 0; i < data.length; i += 2) {
            bidDatas.push({id: data[i], value: data[i + 1]});
        }
        return bidDatas;
    }

    /**
     *
     * @param {string} key
     * @param {"resources".BidData[]} bidDatas
     * @returns {any}
     */
    private getValueFromBidDatas(key: string, bidDatas: resources.BidData[]): any {
        const value = bidDatas.find(kv => kv.dataId === key);
        if (value) {
            return value.dataValue;
        } else {
            this.log.error('Missing BidData value for key: ' + key);
            throw new MessageException('Missing BidData value for key: ' + key);
        }
    }

    /**
     * get seller from listingitems MP_ITEM_ADD ActionMessage
     * todo:  refactor
     * @param {"resources".ListingItem} listingItem
     * @returns {Promise<string>}
     */
    private getBuyer(listingItem: resources.ListingItem): string {
        for (const actionMessage of listingItem.ActionMessages) {
            if (actionMessage.action === 'MPA_BID') {
                return actionMessage.MessageData.from;
            }
        }
        throw new MessageException('Buyer not found for ListingItem.');
    }


}<|MERGE_RESOLUTION|>--- conflicted
+++ resolved
@@ -180,14 +180,7 @@
             throw new MessageException(`ListingItem with the hash=${listingItem.hash} does not have a price!`);
         }
 
-<<<<<<< HEAD
         this.log.debug('selected outputs:', JSON.stringify(outputs, null, 2));
-=======
-        // lock the outputs
-        this.log.debug('locking outputs', outputs);
-        const locked = await this.coreRpcService.lockUnspent(false, outputs);
-        this.log.debug('outputs locked?', locked);
->>>>>>> 25eace45
 
         // changed to getNewAddress, since getaccountaddress doesn't return address which we can get the pubkey from
         const addr = await this.coreRpcService.getNewAddress(['_escrow_pub_' + listingItem.hash], false);
