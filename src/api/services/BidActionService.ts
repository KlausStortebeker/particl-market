--- conflicted
+++ resolved
@@ -102,13 +102,9 @@
         this.log.debug('createdBid:', JSON.stringify(createdBid, null, 2));
 
         // store the selected outputs, so we can load and lock them again on mp restart
-<<<<<<< HEAD
-        const selectedOutputs = this.getValueFromBidDatas('outputs', bidDatas);
-=======
         let selectedOutputs = this.getValueFromBidDatas('outputs', createdBid.BidDatas);
         selectedOutputs = selectedOutputs[0] === '[' ? JSON.parse(selectedOutputs) : selectedOutputs;
 
->>>>>>> 4b2f15c4
         const createdLockedOutputs = await this.lockedOutputService.createLockedOutputs(selectedOutputs, createdBid.id);
         const success = await this.lockedOutputService.lockOutputs(createdLockedOutputs);
 
@@ -549,12 +545,6 @@
             this.log.debug('send(), marketPlaceMessage: ', marketPlaceMessage);
 
             // remove lockedoutputs
-<<<<<<< HEAD
-            this.lockedOutputService.lockOutputs()
-
-            // broadcast the cancel bid message
-            return await this.smsgService.smsgSend(bid.bidder, listingItem.seller, marketPlaceMessage, false);
-=======
             let selectedOutputs = this.getValueFromBidDatas('outputs', bid.BidDatas);
             selectedOutputs = selectedOutputs[0] === '[' ? JSON.parse(selectedOutputs) : selectedOutputs;
 
@@ -568,7 +558,6 @@
                 throw new MessageException('Failed to unlock the locked outputs.');
             }
 
->>>>>>> 4b2f15c4
         } else {
             this.log.error(`Bid can not be cancelled because it was already been ${bid.action}`);
             throw new MessageException(`Bid can not be cancelled because it was already been ${bid.action}`);
