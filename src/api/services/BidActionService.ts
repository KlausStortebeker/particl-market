--- conflicted
+++ resolved
@@ -174,15 +174,11 @@
         this.log.debug('buyerEscrowChangeAddress: ', buyerEscrowChangeAddress);
 
         // 0.16.0.3
-<<<<<<< HEAD
-        const buyerEscrowPubAddressInformation = await this.coreRpcService.validateAddress(buyerEscrowPubAddress);
-=======
         // const buyerEscrowPubAddressInformation = await this.coreRpcService.validateAddress(buyerEscrowPubAddress);
         // const buyerEcrowPubAddressPublicKey = buyerEscrowPubAddressInformation.pubkey;
 
         // 0.17++ ...
         const buyerEscrowPubAddressInformation = await this.coreRpcService.getAddressInfo(buyerEscrowPubAddress);
->>>>>>> 96ed0a87
         const buyerEcrowPubAddressPublicKey = buyerEscrowPubAddressInformation.pubkey || buyerEscrowPubAddressInformation.scriptPubKey;
 
         this.log.debug('buyerEscrowPubAddressInformation: ', JSON.stringify(buyerEscrowPubAddressInformation, null, 2));
