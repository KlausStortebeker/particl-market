// Copyright (c) 2017-2019, The Particl Market developers
// Distributed under the GPL software license, see the accompanying
// file COPYING or https://github.com/particl/particl-market/blob/develop/LICENSE

import { VoteMessageType } from '../enums/VoteMessageType';
import { MessageBody } from '../../core/api/MessageBody';
import { VoteMessageInterface } from './VoteMessageInterface';
import { IsEnum, IsNotEmpty } from 'class-validator';
import { ProposalMessageType } from '../enums/ProposalMessageType';

export class VoteMessage extends MessageBody implements VoteMessageInterface {

    @IsNotEmpty()
    @IsEnum(VoteMessageType)
    public action: VoteMessageType;
    public proposalHash: string;
<<<<<<< HEAD
    public optionId: number;
    // public optionHash: string; // todo: use hash instead?
    public voter: string; // todo: will be removed later
=======
    public proposalOptionHash: string;
    public voter: string;
>>>>>>> 93a0ac31
    public signature: string;
}<|MERGE_RESOLUTION|>--- conflicted
+++ resolved
@@ -14,13 +14,7 @@
     @IsEnum(VoteMessageType)
     public action: VoteMessageType;
     public proposalHash: string;
-<<<<<<< HEAD
-    public optionId: number;
-    // public optionHash: string; // todo: use hash instead?
-    public voter: string; // todo: will be removed later
-=======
     public proposalOptionHash: string;
     public voter: string;
->>>>>>> 93a0ac31
     public signature: string;
 }