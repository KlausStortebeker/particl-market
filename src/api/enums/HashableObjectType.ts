--- conflicted
+++ resolved
@@ -22,10 +22,7 @@
     PROPOSAL_CREATEREQUEST = 'ProposalCreateRequest',
     PROPOSALOPTION_CREATEREQUEST = 'ProposalOptionCreateRequest',
 
-<<<<<<< HEAD
-=======
     COMMENT = 'Comment',
->>>>>>> 9f5e6c5c
     COMMENT_CREATEREQUEST = 'CommentCreateRequest',
 
     ITEMIMAGE = 'ItemImage',
