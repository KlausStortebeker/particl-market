import { inject, named } from 'inversify';
import { controller, httpPost, response, requestBody } from 'inversify-express-utils';
import { app } from '../../app';
import { Types, Core, Targets } from '../../constants';
import { Logger as LoggerType } from '../../core/Logger';
import { JsonRpc2Request, JsonRpc2Response, RpcErrorCode } from '../../core/api/jsonrpc';
import { JsonRpcError } from '../../core/api/JsonRpcError';
import { EscrowService } from '../services/EscrowService';
import { ItemPriceService } from '../services/ItemPriceService';
import { PaymentInformationService } from '../services/PaymentInformationService';
import { ItemImageDataService } from '../services/ItemImageDataService';
import { ItemImageService } from '../services/ItemImageService';
import { LocationMarkerService } from '../services/LocationMarkerService';
import { ItemLocationService } from '../services/ItemLocationService';
import { ShippingDestinationService } from '../services/ShippingDestinationService';
import { ItemInformationService } from '../services/ItemInformationService';
import { MessagingInformationService } from '../services/MessagingInformationService';
import { ListingItemService } from '../services/ListingItemService';

import { RpcItemCategoryService } from '../services/rpc/RpcItemCategoryService';
import { RpcListingItemService } from '../services/rpc/RpcListingItemService';
import { RpcListingItemTemplateService } from '../services/rpc/RpcListingItemTemplateService';
import { RpcItemInformationService } from '../services/rpc/RpcItemInformationService';
import { RpcProfileService } from '../services/rpc/RpcProfileService';
import { RpcAddressService } from '../services/rpc/RpcAddressService';
import { RpcCliHelpService } from '../services/rpc/RpcCliHelpService';
<<<<<<< HEAD
import { RpcFavoriteItemService } from '../services/rpc/RpcFavoriteItemService';
=======
import { RpcPaymentInformationService } from '../services/rpc/RpcPaymentInformationService';
import { RpcEscrowService } from '../services/rpc/RpcEscrowService';
import { RpcTestDataService } from '../services/rpc/RpcTestDataService';

>>>>>>> cc5b38b3
// Get middlewares
const rpc = app.IoC.getNamed<interfaces.Middleware>(Types.Middleware, Targets.Middleware.RpcMiddleware);
let rpcIdCount = 0;

@controller('/rpc', rpc.use)
export class RpcController {

    public log: LoggerType;
    private VERSION = '2.0';
    private MAX_INT32 = 2147483647;
    private exposedMethods = {};

    constructor(
        @inject(Types.Service) @named(Targets.Service.EscrowService) private escrowService: EscrowService,
        @inject(Types.Service) @named(Targets.Service.ItemPriceService) private itemPriceService: ItemPriceService,
        @inject(Types.Service) @named(Targets.Service.PaymentInformationService) private paymentInformationService: PaymentInformationService,
        @inject(Types.Service) @named(Targets.Service.ItemImageDataService) private imageDataService: ItemImageDataService,
        @inject(Types.Service) @named(Targets.Service.ItemImageService) private itemImageService: ItemImageService,
        @inject(Types.Service) @named(Targets.Service.LocationMarkerService) private locationMarkerService: LocationMarkerService,
        @inject(Types.Service) @named(Targets.Service.ItemLocationService) private itemLocationService: ItemLocationService,
        @inject(Types.Service) @named(Targets.Service.ShippingDestinationService) private shippingDestinationService: ShippingDestinationService,
        @inject(Types.Service) @named(Targets.Service.ItemInformationService) private itemInformationService: ItemInformationService,
        @inject(Types.Service) @named(Targets.Service.MessagingInformationService) private messagingInformationService: MessagingInformationService,
        @inject(Types.Service) @named(Targets.Service.ListingItemService) private listingItemService: ListingItemService,

        @inject(Types.Service) @named(Targets.Service.rpc.RpcCliHelpService) private rpcCliHelpService: RpcCliHelpService,
        @inject(Types.Service) @named(Targets.Service.rpc.RpcItemCategoryService) private rpcItemCategoryService: RpcItemCategoryService,
        @inject(Types.Service) @named(Targets.Service.rpc.RpcProfileService) private rpcProfileService: RpcProfileService,
        @inject(Types.Service) @named(Targets.Service.rpc.RpcAddressService) private rpcAddressService: RpcAddressService,
        @inject(Types.Service) @named(Targets.Service.rpc.RpcListingItemService) private rpcListingItemService: RpcListingItemService,
        @inject(Types.Service) @named(Targets.Service.rpc.RpcListingItemTemplateService) private rpcListingItemTemplateService: RpcListingItemTemplateService,
        @inject(Types.Service) @named(Targets.Service.rpc.RpcItemInformationService) private rpcItemInformationService: RpcItemInformationService,
<<<<<<< HEAD
        @inject(Types.Service) @named(Targets.Service.rpc.RpcFavoriteItemService) private rpcFavoriteItemService: RpcFavoriteItemService,
=======
        @inject(Types.Service) @named(Targets.Service.rpc.RpcPaymentInformationService) private rpcPaymentInformationService: RpcPaymentInformationService,
        @inject(Types.Service) @named(Targets.Service.rpc.RpcEscrowService) private rpcEscrowService: RpcEscrowService,
        @inject(Types.Service) @named(Targets.Service.rpc.RpcTestDataService) private rpcTestDataService: RpcTestDataService,

>>>>>>> cc5b38b3
        @inject(Types.Core) @named(Core.Logger) public Logger: typeof LoggerType
    ) {
        this.log = new Logger(__filename);

        // expose/"route" the rpc methods here
        // rpcmethod: injectedInstanceName.function
        this.exposedMethods = {

            // todo: figure out a working way to pass for example: this.escrowService.create
            'itemcategory.create': 'rpcItemCategoryService.create',
            'itemcategory.find': 'rpcItemCategoryService.findOne',
            'itemcategory.findall': 'rpcItemCategoryService.findAll',
            'itemcategory.findroot': 'rpcItemCategoryService.findRoot',
            'itemcategory.update': 'rpcItemCategoryService.update',
            'itemcategory.destroy': 'rpcItemCategoryService.destroy',

            'escrow.create': 'escrowService.rpcCreate',
            'escrow.find': 'escrowService.rpcFindOne',
            'escrow.findall': 'escrowService.rpcFindAll',
            'escrow.update': 'escrowService.rpcUpdate',
            'escrow.destroy': 'escrowService.rpcDestroy',
            'itemprice.create': 'itemPriceService.rpcCreate',
            'itemprice.find': 'itemPriceService.rpcFindOne',
            'itemprice.findall': 'itemPriceService.rpcFindAll',
            'itemprice.update': 'itemPriceService.rpcUpdate',
            'itemprice.destroy': 'itemPriceService.rpcDestroy',
            'paymentinformation.create': 'paymentInformationService.rpcCreate',
            'paymentinformation.find': 'paymentInformationService.rpcFindOne',
            'paymentinformation.findall': 'paymentInformationService.rpcFindAll',
            'paymentinformation.update': 'paymentInformationService.rpcUpdate',
            'paymentinformation.destroy': 'paymentInformationService.rpcDestroy',
            'itemimagedata.create': 'imageDataService.rpcCreate',
            'itemimagedata.find': 'imageDataService.rpcFindOne',
            'itemimagedata.findall': 'imageDataService.rpcFindAll',
            'itemimagedata.update': 'imageDataService.rpcUpdate',
            'itemimagedata.destroy': 'imageDataService.rpcDestroy',
            'itemimage.create': 'itemImageService.rpcCreate',
            'itemimage.find': 'itemImageService.rpcFindOne',
            'itemimage.findall': 'itemImageService.rpcFindAll',
            'itemimage.update': 'itemImageService.rpcUpdate',
            'itemimage.destroy': 'itemCategoryService.rpcDestroy',
            'locationmarker.create': 'locationMarkerService.rpcCreate',
            'locationmarker.find': 'locationMarkerService.rpcFindOne',
            'locationmarker.findall': 'locationMarkerService.rpcFindAll',
            'locationmarker.update': 'locationMarkerService.rpcUpdate',
            'locationmarker.destroy': 'locationMarkerService.rpcDestroy',
            'itemlocation.create': 'itemLocationService.rpcCreate',
            'itemlocation.find': 'itemLocationService.rpcFindOne',
            'itemlocation.findall': 'itemLocationService.rpcFindAll',
            'itemlocation.update': 'itemLocationService.rpcUpdate',
            'itemlocation.destroy': 'itemLocationService.rpcDestroy',
            'shipping.create': 'shippingDestinationService.rpcCreate',
            'shipping.find': 'shippingDestinationService.rpcFindOne',
            'shipping.findall': 'shippingDestinationService.rpcFindAll',
            'shipping.update': 'shippingDestinationService.rpcUpdate',
            'shipping.destroy': 'shippingDestinationService.rpcDestroy',
            'iteminformation.create': 'itemInformationService.rpcCreate',
            'iteminformation.find': 'itemInformationService.rpcFindOne',
            'iteminformation.findall': 'itemInformationService.rpcFindAll',
            'iteminformation.update': 'itemInformationService.rpcUpdate',
            'iteminformation.destroy': 'itemInformationService.rpcDestroy',
            'messaginginformation.create': 'messagingInformationService.rpcCreate',
            'messaginginformation.find': 'messagingInformationService.rpcFindOne',
            'messaginginformation.findall': 'messagingInformationService.rpcFindAll',
            'messaginginformation.update': 'messagingInformationService.rpcUpdate',
            'messaginginformation.destroy': 'messagingInformationService.rpcDestroy',
            'listingitem.create': 'listingItemService.create',
            'listingitem.find': 'listingItemService.findOne',
            'listingitem.findall': 'listingItemService.findAll',
            'listingitem.findbycategory': 'listingItemService.findByCategory',
            'listingitem.update': 'listingItemService.update',
            'listingitem.destroy': 'listingItemService.destroy',

            'profile.create': 'rpcProfileService.rpcCreate',
            'profile.update': 'rpcProfileService.rpcUpdate',
            'profile.find': 'rpcProfileService.rpcFindOne',
            'address.create': 'rpcAddressService.rpcCreate',
            'address.update': 'rpcAddressService.rpcUpdate',
            // everything above is/was used for testing

            // mappings below are for the final/real rpc api
            // profile
            'help': 'rpcCliHelpService.help',
            'createprofile': 'rpcProfileService.create',
            'updateprofile': 'rpcProfileService.update',
            'getprofile': 'rpcProfileService.findOne',

            // profile / addresses
            'createaddress': 'rpcAddressService.create',
            'updateaddress': 'rpcAddressService.update',

            // listing items
            'finditems': 'rpcListingItemService.search',
            'getitem': 'rpcListingItemService.findOne',

            // listing items
            'createlistingitemtemplate': 'rpcListingItemTemplateService.create',
            'getlistingitemtemplate': 'rpcListingItemTemplateService.findOne',
            'searchlistingitemtemplate': 'rpcListingItemTemplateService.search',

            // item information
            'createiteminformation': 'rpcItemInformationService.create',
            'updateiteminformation': 'rpcItemInformationService.update',

            // categories
            'getcategories': 'rpcItemCategoryService.findRoot',
            'getcategory': 'rpcItemCategoryService.findOne',

<<<<<<< HEAD
            // favorite items
            'addfavorite': 'rpcFavoriteItemService.addFavorite',
            'removefavorite': 'rpcFavoriteItemService.removeFavorite'
=======
            // paymentInformation
            'updatepaymentinformation': 'rpcPaymentInformationService.update',

            // escrow
            'createescrow': 'rpcEscrowService.create',

            // test data management
            'cleandb': 'rpcTestDataService.clean',
            'adddata': 'rpcTestDataService.create'
>>>>>>> cc5b38b3

        };
    }

    @httpPost('/')
    public async handleRPC( @response() res: myExpress.Response, @requestBody() body: any): Promise<any> {

        const rpcRequest = this.createRequest(body.method, body.params, body.id);
        this.log.debug('controller.handleRPC() rpcRequest:', JSON.stringify(rpcRequest, null, 2));

        // check that we have exposed the method
        if (this.exposedMethods.hasOwnProperty(body.method)) {
            const callPath = this.exposedMethods[rpcRequest.method].split('.');

            // make sure we have an instance of the service and it contains the function we want to call
            if (this.hasOwnProperty(callPath[0]) && typeof this[callPath[0]][callPath[1]] === 'function') {

                this.log.debug('controller.handleRPC(), CALL: ' + rpcRequest.method + ' -> ' + this.exposedMethods[rpcRequest.method]);
                const result = await this[callPath[0]][callPath[1]](rpcRequest);
                // todo: no error handling here yet
                // todo: return this.createResponse(rpcRequest.id, null, error);
                return this.createResponse(rpcRequest.id, result);
            } else {
                return res.failed(400, this.getErrorMessage(RpcErrorCode.InternalError), new JsonRpcError(RpcErrorCode.InternalError,
                    'method: ' + body.method + ' routing failed.'));
            }
        } else {
            // no body.method found -> invalid call
            return res.failed(400, this.getErrorMessage(RpcErrorCode.MethodNotFound), new JsonRpcError(RpcErrorCode.MethodNotFound,
                'method: ' + body.method + ' not found.'));
        }

    }

    private createRequest(method: string, params?: any, id?: string | number): JsonRpc2Request {
        if (id === null || id === undefined) {
            id = this.generateId();
        } else if (typeof (id) !== 'number') {
            id = String(id);
        }
        return { jsonrpc: this.VERSION, method: method.toLowerCase(), params, id };
    }

    private createResponse(id: string | number = '', result?: any, error?: any): JsonRpc2Response {
        if (error) {
            return { id, jsonrpc: this.VERSION, error };
        } else {
            return { id, jsonrpc: this.VERSION, result };
        }
    }

    private generateId(): number {
        if (rpcIdCount >= this.MAX_INT32) {
            rpcIdCount = 0;
        }
        return ++rpcIdCount;
    }

    private getErrorMessage(code: number): string {
        switch (code) {
            case RpcErrorCode.ParseError:
                return 'Parse error';
            case RpcErrorCode.InvalidRequest:
                return 'Invalid Request';
            case RpcErrorCode.MethodNotFound:
                return 'Method not found';
            case RpcErrorCode.InvalidParams:
                return 'Invalid params';
            case RpcErrorCode.InternalError:
                return 'Internal error';
        }
        return 'Unknown Error';
    }
}<|MERGE_RESOLUTION|>--- conflicted
+++ resolved
@@ -24,14 +24,11 @@
 import { RpcProfileService } from '../services/rpc/RpcProfileService';
 import { RpcAddressService } from '../services/rpc/RpcAddressService';
 import { RpcCliHelpService } from '../services/rpc/RpcCliHelpService';
-<<<<<<< HEAD
 import { RpcFavoriteItemService } from '../services/rpc/RpcFavoriteItemService';
-=======
 import { RpcPaymentInformationService } from '../services/rpc/RpcPaymentInformationService';
 import { RpcEscrowService } from '../services/rpc/RpcEscrowService';
 import { RpcTestDataService } from '../services/rpc/RpcTestDataService';
 
->>>>>>> cc5b38b3
 // Get middlewares
 const rpc = app.IoC.getNamed<interfaces.Middleware>(Types.Middleware, Targets.Middleware.RpcMiddleware);
 let rpcIdCount = 0;
@@ -64,14 +61,13 @@
         @inject(Types.Service) @named(Targets.Service.rpc.RpcListingItemService) private rpcListingItemService: RpcListingItemService,
         @inject(Types.Service) @named(Targets.Service.rpc.RpcListingItemTemplateService) private rpcListingItemTemplateService: RpcListingItemTemplateService,
         @inject(Types.Service) @named(Targets.Service.rpc.RpcItemInformationService) private rpcItemInformationService: RpcItemInformationService,
-<<<<<<< HEAD
+
         @inject(Types.Service) @named(Targets.Service.rpc.RpcFavoriteItemService) private rpcFavoriteItemService: RpcFavoriteItemService,
-=======
+
         @inject(Types.Service) @named(Targets.Service.rpc.RpcPaymentInformationService) private rpcPaymentInformationService: RpcPaymentInformationService,
         @inject(Types.Service) @named(Targets.Service.rpc.RpcEscrowService) private rpcEscrowService: RpcEscrowService,
         @inject(Types.Service) @named(Targets.Service.rpc.RpcTestDataService) private rpcTestDataService: RpcTestDataService,
 
->>>>>>> cc5b38b3
         @inject(Types.Core) @named(Core.Logger) public Logger: typeof LoggerType
     ) {
         this.log = new Logger(__filename);
@@ -180,11 +176,10 @@
             'getcategories': 'rpcItemCategoryService.findRoot',
             'getcategory': 'rpcItemCategoryService.findOne',
 
-<<<<<<< HEAD
             // favorite items
             'addfavorite': 'rpcFavoriteItemService.addFavorite',
-            'removefavorite': 'rpcFavoriteItemService.removeFavorite'
-=======
+            'removefavorite': 'rpcFavoriteItemService.removeFavorite',
+
             // paymentInformation
             'updatepaymentinformation': 'rpcPaymentInformationService.update',
 
@@ -194,7 +189,6 @@
             // test data management
             'cleandb': 'rpcTestDataService.clean',
             'adddata': 'rpcTestDataService.create'
->>>>>>> cc5b38b3
 
         };
     }
