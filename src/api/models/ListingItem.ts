--- conflicted
+++ resolved
@@ -35,28 +35,7 @@
     public static async fetchById(value: number, withRelated: boolean = true): Promise<ListingItem> {
         if (withRelated) {
             return await ListingItem.where<ListingItem>({ id: value }).fetch({
-<<<<<<< HEAD
-                withRelated: [
-                    'ItemInformation',
-                    'ItemInformation.ItemCategory',
-                    'ItemInformation.ItemLocation',
-                    'ItemInformation.ItemLocation.LocationMarker',
-                    'ItemInformation.ItemImages',
-                    'ItemInformation.ItemImages.ItemImageData',
-                    'ItemInformation.ShippingDestinations',
-                    'PaymentInformation',
-                    'PaymentInformation.Escrow',
-                    'PaymentInformation.Escrow.Ratio',
-                    'PaymentInformation.ItemPrice',
-                    'PaymentInformation.ItemPrice.ShippingPrice',
-                    'PaymentInformation.ItemPrice.Address',
-                    'MessagingInformation',
-                    'ListingItemObjects',
-                    'Bids'
-                ]
-=======
                 withRelated: this.RELATIONS
->>>>>>> 71ae3127
             });
         } else {
             return await ListingItem.where<ListingItem>({ id: value }).fetch();
@@ -65,28 +44,7 @@
 
     public static async fetchByHash(value: string): Promise<ListingItem> {
         return await ListingItem.where<ListingItem>({ hash: value }).fetch({
-<<<<<<< HEAD
-            withRelated: [
-                'ItemInformation',
-                'ItemInformation.ItemCategory',
-                'ItemInformation.ItemLocation',
-                'ItemInformation.ItemLocation.LocationMarker',
-                'ItemInformation.ItemImages',
-                'ItemInformation.ItemImages.ItemImageData',
-                'ItemInformation.ShippingDestinations',
-                'PaymentInformation',
-                'PaymentInformation.Escrow',
-                'PaymentInformation.Escrow.Ratio',
-                'PaymentInformation.ItemPrice',
-                'PaymentInformation.ItemPrice.ShippingPrice',
-                'PaymentInformation.ItemPrice.Address',
-                'MessagingInformation',
-                'ListingItemObjects',
-                'Bids'
-            ]
-=======
             withRelated: this.RELATIONS
->>>>>>> 71ae3127
         });
     }
 
