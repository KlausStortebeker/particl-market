--- conflicted
+++ resolved
@@ -7,11 +7,8 @@
 import { ListingItemSearchParams } from '../requests/ListingItemSearchParams';
 import { FavoriteItem } from './FavoriteItem';
 import { ListingItemTemplate } from './ListingItemTemplate';
-<<<<<<< HEAD
 import { Bid } from './Bid';
-=======
 import { Market } from './Market';
->>>>>>> 8e7c2c5d
 
 export class ListingItem extends Bookshelf.Model<ListingItem> {
 
@@ -196,14 +193,12 @@
         return this.belongsTo(ListingItemTemplate, 'listing_item_template_id', 'id');
     }
 
-<<<<<<< HEAD
     public Bids(): Collection<Bid> {
         return this.hasMany(Bid, 'listing_item_id', 'id');
     }
 
-=======
     public Market(): Market {
         return this.belongsTo(Market, 'market_id', 'id');
     }
->>>>>>> 8e7c2c5d
+
 }