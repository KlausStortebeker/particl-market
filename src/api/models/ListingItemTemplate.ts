--- conflicted
+++ resolved
@@ -102,12 +102,7 @@
                 if (options.searchString) {
                     qb.where('item_informations.title', 'LIKE', '%' + options.searchString + '%');
                 }
-<<<<<<< HEAD
-                if (typeof options.hasItems === 'boolean') {
-=======
-
-                if (options.hasItems !== undefined) {
->>>>>>> 95968d28
+                if (options.hasItems !== undefined && typeof options.hasItems === 'boolean') {
                     if (options.hasItems) {
                         qb.innerJoin('listing_items', 'listing_items.listing_item_template_id', 'listing_item_templates.id');
                     } else {
