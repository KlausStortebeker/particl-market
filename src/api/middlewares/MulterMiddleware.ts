import { inject, named } from 'inversify';
import { Logger as LoggerType } from '../../core/Logger';
import { Types, Core, Targets } from '../../constants';
import * as multer from 'multer';
import { DataDir } from '../../core/helpers/DataDir';
<<<<<<< HEAD

=======
>>>>>>> 95a23248

export class MulterMiddleware implements interfaces.Middleware {

    public log: LoggerType;
    private upload: any;

    constructor(
        @inject(Types.Core) @named(Core.Logger) Logger: typeof LoggerType
    ) {
        this.log = new Logger(__filename);

        // setup multer middleware
        // this.upload = multer({ dest: 'data/uploads/' });
        this.upload = multer({ dest: DataDir.getUploadsPath(), fileFilter: this.imageFilter });
    }

    public use = (req: myExpress.Request, res: myExpress.Response, next: myExpress.NextFunction): void => {
        this.log.debug('multerMiddleware start');
        const multerMiddleware = this.upload.any();
        multerMiddleware(req, res, next);
    }

    public imageFilter = (req, file, cb) => {
        // accept image only
        if (!file.originalname.match(/\.(jpg|jpeg|png|gif)$/)) {
            return cb(new Error('Only image files are allowed!'), false);
        }

        cb(null, true);
    }
}<|MERGE_RESOLUTION|>--- conflicted
+++ resolved
@@ -3,10 +3,6 @@
 import { Types, Core, Targets } from '../../constants';
 import * as multer from 'multer';
 import { DataDir } from '../../core/helpers/DataDir';
-<<<<<<< HEAD
-
-=======
->>>>>>> 95a23248
 
 export class MulterMiddleware implements interfaces.Middleware {
 
