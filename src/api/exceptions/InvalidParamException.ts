// Copyright (c) 2017-2019, The Particl Market developers
// Distributed under the GPL software license, see the accompanying
// file COPYING or https://github.com/particl/particl-market/blob/develop/LICENSE

/**
 * InvalidParamException
 * ----------------------------------------
 *
 *
 * This should be used if the command that
 * was called has invalid parameter
 */

import { Exception } from '../../core/api/Exception';


export class InvalidParamException extends Exception {
    constructor(invalidParam: string, validType?: string) {
        super(404, `Invalid ${invalidParam}` +
<<<<<<< HEAD
                    validType ? ', should be of type: ' + validType : '.');
=======
        validType ? ', should be of type: ' + validType : '.');
>>>>>>> 7e0a1a17
    }
}
<|MERGE_RESOLUTION|>--- conflicted
+++ resolved
@@ -17,10 +17,6 @@
 export class InvalidParamException extends Exception {
     constructor(invalidParam: string, validType?: string) {
         super(404, `Invalid ${invalidParam}` +
-<<<<<<< HEAD
-                    validType ? ', should be of type: ' + validType : '.');
-=======
-        validType ? ', should be of type: ' + validType : '.');
->>>>>>> 7e0a1a17
+            validType ? ', should be of type: ' + validType : '.');
     }
 }
