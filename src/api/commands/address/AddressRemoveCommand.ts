import { Logger as LoggerType } from '../../../core/Logger';
import { inject, named } from 'inversify';
import { validate, request } from '../../../core/api/Validate';
import { Types, Core, Targets } from '../../../constants';
import { RpcRequest } from '../../requests/RpcRequest';
import { RpcCommandInterface } from '../RpcCommandInterface';
import { AddressService } from '../../services/AddressService';
import { Commands} from '../CommandEnumType';
import { BaseCommand } from '../BaseCommand';
import { RpcCommandFactory } from '../../factories/RpcCommandFactory';

export class AddressRemoveCommand extends BaseCommand implements RpcCommandInterface<void> {

    public log: LoggerType;

    constructor(
        @inject(Types.Core) @named(Core.Logger) public Logger: typeof LoggerType,
        @inject(Types.Service) @named(Targets.Service.AddressService) public addressService: AddressService
    ) {
        super(Commands.ADDRESS_REMOVE);
        this.log = new Logger(__filename);
    }

    /**
     * data.params[]:
     *  [0]: address id
     *
     * @param data
     * @param rpcCommandFactory
     * @returns {Promise<void>}
     */
    @validate()
    public async execute( @request(RpcRequest) data: RpcRequest, rpcCommandFactory: RpcCommandFactory): Promise<void> {
        return await this.addressService.destroy(data.params[0]);
    }

    public usage(): string {
        return this.getName() + ' <addressId> ';
    }

    public help(): string {
<<<<<<< HEAD
        return this.getName() + ' <addressId> \n'
=======
        return this.usage() + ' -  ' + this.description() + '\n'
>>>>>>> e9a2cf1c
            + '    <addressId>              - The ID of the address we want to remove and destroy. ';
    }

    public description(): string {
        return 'Remove and destroy an address via ID.';
    }

    public example(): string {
        return 'address ' + this.getName() + ' 1';
    }
}<|MERGE_RESOLUTION|>--- conflicted
+++ resolved
@@ -39,11 +39,7 @@
     }
 
     public help(): string {
-<<<<<<< HEAD
-        return this.getName() + ' <addressId> \n'
-=======
         return this.usage() + ' -  ' + this.description() + '\n'
->>>>>>> e9a2cf1c
             + '    <addressId>              - The ID of the address we want to remove and destroy. ';
     }
 
