import * as Bookshelf from 'bookshelf';
import { inject, named } from 'inversify';
import { validate, request } from '../../../core/api/Validate';
import { Logger as LoggerType } from '../../../core/Logger';
import { Types, Core, Targets } from '../../../constants';
import { AddressService } from '../../services/AddressService';
import { ProfileService } from '../../services/ProfileService';
import { RpcRequest } from '../../requests/RpcRequest';
import { Address } from '../../models/Address';
import { RpcCommandInterface } from '../RpcCommandInterface';
import { AddressCreateRequest } from '../../requests/AddressCreateRequest';
import { ShippingCountries } from '../../../core/helpers/ShippingCountries';
import { Commands } from '../CommandEnumType';
import { BaseCommand } from '../BaseCommand';
import { RpcCommandFactory } from '../../factories/RpcCommandFactory';
import { MessageException } from '../../exceptions/MessageException';

export class AddressListCommand extends BaseCommand implements RpcCommandInterface<Bookshelf.Collection<Address>> {

    public log: LoggerType;

    constructor(
        @inject(Types.Core) @named(Core.Logger) public Logger: typeof LoggerType,
        @inject(Types.Service) @named(Targets.Service.AddressService) public addressService: AddressService,
        @inject(Types.Service) @named(Targets.Service.ProfileService) public profileService: ProfileService
    ) {
        super(Commands.ADDRESS_LIST);
        this.log = new Logger(__filename);
    }

    /**
     * data.params[]:
     *  [0]: profile id
     *
     * @param data
     * @param rpcCommandFactory
     * @returns {Promise<Bookshelf.Collection<Address>>}
     */
    @validate()
    public async execute( @request(RpcRequest) data: RpcRequest, rpcCommandFactory: RpcCommandFactory): Promise<Bookshelf.Collection<Address>> {
        const profileId = data.params[0];
        if ( !profileId ) {
            // Get all addresses.
            return this.addressService.findAll();
        }

        // Get only addresses associated with a given profile ID.
        const profile = await this.profileService.findOne(profileId, true);
        return profile.toJSON().ShippingAddresses;
    }

    public usage(): string {
        return this.getName() + ' [<profileId>] ';
    }

    public help(): string {
<<<<<<< HEAD
        return this.getName() + ' [<profileId>] \n'
=======
        return this.usage() + ' -  ' + this.description() + '\n'
>>>>>>> e9a2cf1c
            + '    <profileId>              - Numeric - The ID of the profile we want to associate \n'
            + '                                this address with. ';
    }

    public description(): string {
        return 'List all addresses belonging to a profile.';
    }

    public example(): string {
        return 'address ' + this.getName() + ' 1';
    }
}<|MERGE_RESOLUTION|>--- conflicted
+++ resolved
@@ -54,11 +54,7 @@
     }
 
     public help(): string {
-<<<<<<< HEAD
-        return this.getName() + ' [<profileId>] \n'
-=======
         return this.usage() + ' -  ' + this.description() + '\n'
->>>>>>> e9a2cf1c
             + '    <profileId>              - Numeric - The ID of the profile we want to associate \n'
             + '                                this address with. ';
     }
