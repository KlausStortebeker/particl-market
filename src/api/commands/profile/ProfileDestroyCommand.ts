--- conflicted
+++ resolved
@@ -5,9 +5,8 @@
 import { RpcRequest } from '../../requests/RpcRequest';
 import { RpcCommandInterface } from '../RpcCommandInterface';
 import { ProfileService } from '../../services/ProfileService';
-import {CommandEnumType, Commands} from '../CommandEnumType';
+import { Commands} from '../CommandEnumType';
 import { BaseCommand } from '../BaseCommand';
-import { RpcCommandFactory } from '../../factories/RpcCommandFactory';
 
 export class ProfileDestroyCommand extends BaseCommand implements RpcCommandInterface<void> {
     public log: LoggerType;
@@ -20,14 +19,6 @@
     ) {
         super(Commands.PROFILE_REMOVE);
         this.log = new Logger(__filename);
-<<<<<<< HEAD
-=======
-        this.name = 'removeprofile';
-        this.helpStr = 'removeprofile (<profileId>|<profileName>)\n'
-            + '    <profileID>            -  That profile ID of the profile we want to destroy.\n'
-            + '    <profileName>          -  [TODO implement] The name of the profile we\n'
-            + '                               want to destroy.';
->>>>>>> 5bb2be92
     }
 
     /**
@@ -43,10 +34,10 @@
     }
 
     public help(): string {
-        return this.helpStr;
+        return this.getName() + ' (<profileId>|<profileName>)\n'
+            + '    <profileID>            -  That profile ID of the profile we want to destroy.\n'
+            + '    <profileName>          -  [TODO implement] The name of the profile we\n'
+            + '                               want to destroy.';
     }
 
-    public example(): any {
-        return null;
-    }
 }