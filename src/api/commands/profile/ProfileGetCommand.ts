import { inject, named } from 'inversify';
import { validate, request } from '../../../core/api/Validate';
import { Logger as LoggerType } from '../../../core/Logger';
import { Types, Core, Targets } from '../../../constants';
import { ProfileService } from '../../services/ProfileService';
import { RpcRequest } from '../../requests/RpcRequest';
import { Profile } from '../../models/Profile';
import { RpcCommandInterface } from '../RpcCommandInterface';
import { Commands} from '../CommandEnumType';
import { BaseCommand } from '../BaseCommand';

export class ProfileGetCommand extends BaseCommand implements RpcCommandInterface<Profile> {

    public log: LoggerType;

    constructor(
        @inject(Types.Core) @named(Core.Logger) public Logger: typeof LoggerType,
        @inject(Types.Service) @named(Targets.Service.ProfileService) private profileService: ProfileService
    ) {
        super(Commands.PROFILE_GET);
        this.log = new Logger(__filename);
    }

    /**
     * data.params[]:
     *  [0]: id or name
     *
     * when data.params[0] is number then findById, else findByName
     *
     * @param data
     * @returns {Promise<Profile>}
     */
    @validate()
    public async execute( @request(RpcRequest) data: RpcRequest): Promise<Profile> {
        if (data.params.length === 0) {
            data.params[0] = 'DEFAULT';
        }

        if (typeof data.params[0] === 'number') {
            return await this.profileService.findOne(data.params[0]);
        } else {
            return await this.profileService.findOneByName(data.params[0]);
        }
    }

    public usage(): string {
        return this.getName() + ' [<profileId>|<profileName>] ';
    }

    public help(): string {
<<<<<<< HEAD
        return this.getName() + ' [<profileId>|<profileName>] \n'
=======
        return this.usage() + ' -  ' + this.description() + ' \n'
>>>>>>> e9a2cf1c
            + '    <profileId>              - [optional] Numeric - The ID of the profile we want to \n'
            + '                                retrieve. \n'
            + '    <profileName>            - [optional] String - The name of the profile we want to \n'
            + '                                retrieve. ';
    }

    public description(): string {
        return 'Get profile by profile id or profile name';
    }

    public example(): string {
        return 'profile ' + this.getName() + ' 2 myProfile ';
    }
}<|MERGE_RESOLUTION|>--- conflicted
+++ resolved
@@ -48,11 +48,7 @@
     }
 
     public help(): string {
-<<<<<<< HEAD
-        return this.getName() + ' [<profileId>|<profileName>] \n'
-=======
         return this.usage() + ' -  ' + this.description() + ' \n'
->>>>>>> e9a2cf1c
             + '    <profileId>              - [optional] Numeric - The ID of the profile we want to \n'
             + '                                retrieve. \n'
             + '    <profileName>            - [optional] String - The name of the profile we want to \n'
