--- conflicted
+++ resolved
@@ -10,34 +10,16 @@
 import { Commands} from '../CommandEnumType';
 import { BaseCommand } from '../BaseCommand';
 import { SmsgSendResponse } from '../../responses/SmsgSendResponse';
-<<<<<<< HEAD
 import { AddressType } from '../../enums/AddressType';
-import { BidActionService } from '../../services/BidActionService';
-=======
-import {BidActionService, IdValuePair} from '../../services/BidActionService';
->>>>>>> 1d9409c8
+import { BidActionService, IdValuePair } from '../../services/BidActionService';
 import { AddressService } from '../../services/AddressService';
 import { ProfileService } from '../../services/ProfileService';
 import { NotFoundException } from '../../exceptions/NotFoundException';
 import * as resources from 'resources';
 import { MessageException } from '../../exceptions/MessageException';
-<<<<<<< HEAD
-=======
 import { BidDataValue } from '../../enums/BidDataValue';
->>>>>>> 1d9409c8
 
 export class BidSendCommand extends BaseCommand implements RpcCommandInterface<SmsgSendResponse> {
-
-    public bidDataIds: string[] = [
-        'SHIPPING_ADDRESS_FIRST_NAME',
-        'SHIPPING_ADDRESS_LAST_NAME',
-        'SHIPPING_ADDRESS_ADDRESS_LINE1',
-        'SHIPPING_ADDRESS_ADDRESS_LINE2',
-        'SHIPPING_ADDRESS_CITY',
-        'SHIPPING_ADDRESS_STATE',
-        'SHIPPING_ADDRESS_COUNTRY',
-        'SHIPPING_ADDRESS_ZIP_CODE'
-    ];
 
     public log: LoggerType;
 
@@ -45,6 +27,17 @@
         BidDataValue.SHIPPING_ADDRESS_FIRST_NAME.toString(),
         BidDataValue.SHIPPING_ADDRESS_LAST_NAME.toString(),
         BidDataValue.SHIPPING_ADDRESS_ADDRESS_LINE1.toString(),
+        BidDataValue.SHIPPING_ADDRESS_CITY.toString(),
+        BidDataValue.SHIPPING_ADDRESS_STATE.toString(),
+        BidDataValue.SHIPPING_ADDRESS_ZIP_CODE.toString(),
+        BidDataValue.SHIPPING_ADDRESS_COUNTRY.toString()
+    ];
+
+    private PARAMS_ADDRESS_KEYS: string[] = [
+        BidDataValue.SHIPPING_ADDRESS_FIRST_NAME.toString(),
+        BidDataValue.SHIPPING_ADDRESS_LAST_NAME.toString(),
+        BidDataValue.SHIPPING_ADDRESS_ADDRESS_LINE1.toString(),
+        BidDataValue.SHIPPING_ADDRESS_ADDRESS_LINE2.toString(),
         BidDataValue.SHIPPING_ADDRESS_CITY.toString(),
         BidDataValue.SHIPPING_ADDRESS_STATE.toString(),
         BidDataValue.SHIPPING_ADDRESS_ZIP_CODE.toString(),
@@ -65,25 +58,21 @@
     /**
      * Posts a Bid to the network
      * If addressId is null then one of bidDataId must be equal to addressId
-     * and its bidDataId = bidDataValue should have following format:
-     * SHIPPING_ADDRESS_FIRST_NAME = 'ship.firstName',
-     * SHIPPING_ADDRESS_LAST_NAME = 'ship.lastName',
-     * SHIPPING_ADDRESS_ADDRESS_LINE1 = 'ship.addressLine1',
-     * SHIPPING_ADDRESS_ADDRESS_LINE2 = 'ship.addressLine2',
-     * SHIPPING_ADDRESS_CITY = 'ship.city',
-     * SHIPPING_ADDRESS_STATE = 'ship.state',
-     * SHIPPING_ADDRESS_COUNTRY = 'ship.country'
-     * SHIPPING_ADDRESS_ZIP_CODE = 'ship.zipCode',
      *
      * data.params[]:
      * [0]: itemhash, string
      * [1]: profileId, number
-<<<<<<< HEAD
-     * [2]: addressId (from profile shipping addresses), number || boolean
-=======
      * [2]: addressId (from profile shipping addresses), number|false
-     *                      if false, the address must be passed as bidData id/value pairs
->>>>>>> 1d9409c8
+     *                         if false, the address must be passed as bidData id/value pairs
+     *                         in following format:
+     *                         'ship.firstName',
+     *                         'ship.lastName',
+     *                         'ship.addressLine1',
+     *                         'ship.addressLine2', (not required)
+     *                         'ship.city',
+     *                         'ship.state',
+     *                         'ship.country'
+     *                         'ship.zipCode',
      * [3]: bidDataId, string
      * [4]: bidDataValue, string
      * [5]: bidDataId, string
@@ -96,22 +85,7 @@
     @validate()
     public async execute( @request(RpcRequest) data: RpcRequest): Promise<SmsgSendResponse> {
 
-<<<<<<< HEAD
-        if (data.params.length < 3) {
-            throw new MessageException('Missing parameters.');
-        }
-
-        if (typeof data.params[0] !== 'string') {
-            throw new MessageException('Invalid hash.');
-        }
-
-        if (typeof data.params[1] !== 'number' || (typeof data.params[2] !== 'number' && typeof data.params[2] !== 'boolean')) {
-            throw new MessageException('Invalid profileId or addressId.');
-        }
-=======
         this.validateParams(data.params);
->>>>>>> 1d9409c8
-
         // listingitem we are bidding for
         const listingItemHash = data.params.shift();
         const listingItemModel = await this.listingItemService.findOneByHash(listingItemHash);
@@ -119,7 +93,6 @@
 
         // profile that is doing the bidding
         const profileId = data.params.shift();
-<<<<<<< HEAD
         let profile: any;
         try {
             profile = await this.profileService.findOne(profileId);
@@ -129,52 +102,8 @@
             throw new MessageException('No correct profile id.');
         }
 
-        // find address by id if not null
         const addressId = data.params.shift();
-        let address: any;
-        if (!addressId) {
-            let curField = 0;
-            let bidDataId: string;
-            let bidDataValue: string;
-            const bidDataValues: string[] = [];
-            while (data.params.length) {
-                bidDataId = data.params.shift();
-                bidDataValue = data.params.shift();
-                if (bidDataId !== this.bidDataIds[curField]) {
-                    continue;
-                } else {
-                    bidDataValues.push(bidDataValue);
-                    ++curField;
-                }
-            }
-            if (bidDataValues.length < this.bidDataIds.length) {
-                throw new MessageException('Incorrect address data in bidData.');
-            }
-            address = this.addressService.create(new AddressCreateRequest({
-                profile_id: profile.id,
-                firstName: bidDataValues[0],
-                lastName: bidDataValues[1],
-                addressLine1: bidDataValues[2],
-                addressLine2: bidDataValues[3],
-                city: bidDataValues[4],
-                state: bidDataValues[5],
-                country: bidDataValues[6],
-                zipCode: bidDataValues[7],
-                type: AddressType.SHIPPING_OWN
-            }));
-        } else {
-            address = _.find(profile.ShippingAddresses, (addr: any) => {
-                return addr.id === addressId;
-            });
-            // if address not found
-            if (address === null) {
-=======
-        let profile: any = await this.profileService.findOne(profileId);
-        profile = profile.toJSON();
-
-        // find address by id
-        const addressId = data.params.shift();
-        const additionalParams: IdValuePair[] = this.bidActionService.getIdValuePairsFromArray(data.params);
+        const additionalParams: IdValuePair[] = [];
 
         if (typeof addressId === 'number') {
             const address = _.find(profile.ShippingAddresses, (addr: any) => {
@@ -192,9 +121,19 @@
                 additionalParams.push({id: BidDataValue.SHIPPING_ADDRESS_ZIP_CODE, value: address.zipCode});
                 additionalParams.push({id: BidDataValue.SHIPPING_ADDRESS_COUNTRY, value: address.country});
             } else {
->>>>>>> 1d9409c8
                 this.log.warn(`address with the id=${addressId} was not found!`);
                 throw new NotFoundException(addressId);
+            }
+        } else {
+            // add all first entries of PARAMS_ADDRESS_KEYS and their values if values not PARAMS_ADDRESS_KEYS themselves
+            for (const paramsAddressKey of this.PARAMS_ADDRESS_KEYS) {
+                for (let j = 0; j < data.params.length - 1; ++j) {
+                    if (paramsAddressKey === data.params[j]) {
+                        additionalParams.push({id:  paramsAddressKey, value:
+                        !_.includes(this.PARAMS_ADDRESS_KEYS, data.params[j + 1]) ? data.params[j + 1] : ''});
+                        break;
+                    }
+                }
             }
         }
 
@@ -240,7 +179,7 @@
         if (typeof params[2] === 'boolean' && params[2] === false) {
             // make sure that required keys are there
             for (const addressKey of this.REQUIRED_ADDRESS_KEYS) {
-                if (!_.includes(params, addressKey) ) {
+                if (!_.includes(params, addressKey.toString()) ) {
                     throw new MessageException('Missing required param: ' + addressKey);
                 }
             }
