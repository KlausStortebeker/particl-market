--- conflicted
+++ resolved
@@ -27,12 +27,7 @@
     constructor(
         @inject(Types.Core) @named(Core.Logger) public Logger: typeof LoggerType,
         @inject(Types.Service) @named(Targets.Service.ListingItemService) private listingItemService: ListingItemService,
-<<<<<<< HEAD
-        @inject(Types.Service) @named(Targets.Service.MessageBroadcastService) private messageBroadcastService: MessageBroadcastService,
-        @inject(Types.Service) @named(Targets.Service.CoreRpcService) public coreRpcService: CoreRpcService,
-=======
         @inject(Types.Service) @named(Targets.Service.SmsgService) private smsgService: SmsgService,
->>>>>>> d9bf16eb
         @inject(Types.Factory) @named(Targets.Factory.BidFactory) private bidFactory: BidFactory
     ) {
         super(Commands.BID_SEND);
@@ -116,13 +111,6 @@
             // End - Ryno Hacks
 
             // broadcast the message in to the network
-<<<<<<< HEAD
-            const res = await this.messageBroadcastService.broadcast('', '', {
-                objects: bidData,
-                listing: listingItemHash,
-                action: BidMessageType.MPA_BID
-            } as BidMessage);
-=======
             // TODO: add profile and market addresses
             const marketPlaceMessage = {
                 version: process.env.MARKETPLACE_VERSION,
@@ -134,7 +122,6 @@
             } as MarketplaceMessageInterface;
 
             await this.smsgService.smsgSend('', '', marketPlaceMessage);
->>>>>>> d9bf16eb
 
             // TODO: We will change the return data once broadcast functionality will be implemented
             // TODO: We might potentially want to save the bid if we ever want to cancel it, but its an outgoing bid.
