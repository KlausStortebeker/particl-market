--- conflicted
+++ resolved
@@ -13,18 +13,12 @@
 import { MessageException } from '../../exceptions/MessageException';
 import { BidMessageType } from '../../enums/BidMessageType';
 import { Bid } from '../../models/Bid';
-import {CommandEnumType, Commands} from '../CommandEnumType';
+import { Commands} from '../CommandEnumType';
 import { BaseCommand } from '../BaseCommand';
-import { RpcCommandFactory } from '../../factories/RpcCommandFactory';
 
 export class RejectBidCommand extends BaseCommand implements RpcCommandInterface<Bid> {
 
     public log: LoggerType;
-<<<<<<< HEAD
-=======
-    public name: string;
-    public helpStr: string;
->>>>>>> 5bb2be92
 
     constructor(
         @inject(Types.Core) @named(Core.Logger) public Logger: typeof LoggerType,
@@ -34,11 +28,6 @@
     ) {
         super(Commands.BID_REJECT);
         this.log = new Logger(__filename);
-<<<<<<< HEAD
-=======
-        this.name = 'rejectbid';
-        this.helpStr = 'RejectBidCommand: TODO: Fill in help string.';
->>>>>>> 5bb2be92
     }
 
     /**
@@ -86,11 +75,7 @@
     }
 
     public help(): string {
-        return this.helpStr;
-    }
-
-    public example(): any {
-        return null;
+        return this.getName() + ' <TODO>';
     }
 
 }