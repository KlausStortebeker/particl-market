--- conflicted
+++ resolved
@@ -103,11 +103,8 @@
             } else {
                 type = ProposalCategory.PUBLIC_VOTE;
             }
-<<<<<<< HEAD
         } else {
             type = ProposalCategory.PUBLIC_VOTE; // default
-=======
->>>>>>> 96e419ec
         }
 
         if (_.isString(data.params[3]) && data.params[3].length) {
