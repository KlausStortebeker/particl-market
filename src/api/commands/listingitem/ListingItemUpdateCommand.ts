import { inject, named } from 'inversify';
import { validate, request } from '../../../core/api/Validate';
import { Logger as LoggerType } from '../../../core/Logger';
import { Types, Core, Targets } from '../../../constants';
import { ListingItemService } from '../../services/ListingItemService';
import { RpcRequest } from '../../requests/RpcRequest';
import { ListingItem } from '../../models/ListingItem';
import { RpcCommandInterface } from '../RpcCommandInterface';
import { ListingItemUpdatePostRequest } from '../../requests/ListingItemUpdatePostRequest';
import { Commands} from '../CommandEnumType';
import { BaseCommand } from '../BaseCommand';

export class ListingItemUpdateCommand extends BaseCommand implements RpcCommandInterface<ListingItem> {

    public log: LoggerType;
    public name: string;

    constructor(
        @inject(Types.Core) @named(Core.Logger) public Logger: typeof LoggerType,
        @inject(Types.Service) @named(Targets.Service.ListingItemService) public listingItemService: ListingItemService
    ) {
        super(Commands.ITEM_POST_UPDATE);
        this.log = new Logger(__filename);
    }

    /**
     * data.params[]:
     *  [0]: listingitem hash to update
     *  [1]: listingitemtemplate id to update the listingitem with
     *
     * @param data
     * @returns {Promise<ListingItem>}
     */
    @validate()
    public async execute( @request(RpcRequest) data: RpcRequest): Promise<any> {

        return this.listingItemService.updatePostItem({
            hash: data.params[0],
            listingItemTemplateId: data.params[1] || undefined
        } as ListingItemUpdatePostRequest);

    }

    public usage(): string {
        return this.getName() + ' <listingitemHash> ';
    }

    public help(): string {
<<<<<<< HEAD
        return this.getName() + ' <listingitemHash> \n'
=======
        return this.usage() + ' -  ' + this.description() + ' \n'
>>>>>>> e9a2cf1c
            + '    <hash>                   - String - The hash of the listing item we want to Update. \n'
            + '    <listingItemTemplateId>  - Number - The Id of the listing item template which listing-item we want to Update. ';
    }

    public description(): string {
        return 'Update the details of listing item given by listingitemHash or by listingItemTemplateId.';
    }

    public example(): string {
        return 'item ' + this.getName() + ' b90cee25-036b-4dca-8b17-0187ff325dbb 1';
    }
}<|MERGE_RESOLUTION|>--- conflicted
+++ resolved
@@ -46,11 +46,7 @@
     }
 
     public help(): string {
-<<<<<<< HEAD
-        return this.getName() + ' <listingitemHash> \n'
-=======
         return this.usage() + ' -  ' + this.description() + ' \n'
->>>>>>> e9a2cf1c
             + '    <hash>                   - String - The hash of the listing item we want to Update. \n'
             + '    <listingItemTemplateId>  - Number - The Id of the listing item template which listing-item we want to Update. ';
     }
