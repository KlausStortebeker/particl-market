import { inject, named } from 'inversify';
import { validate, request } from '../../../core/api/Validate';
import { Logger as LoggerType } from '../../../core/Logger';
import { Types, Core, Targets } from '../../../constants';
import { ListingItemService } from '../../services/ListingItemService';
import { RpcRequest } from '../../requests/RpcRequest';
import { ListingItem } from '../../models/ListingItem';
import { RpcCommandInterface } from '../RpcCommandInterface';
import { ListingItemPostRequest } from '../../requests/ListingItemPostRequest';
import {CommandEnumType, Commands} from '../CommandEnumType';
import { BaseCommand } from '../BaseCommand';
import { RpcCommandFactory } from '../../factories/RpcCommandFactory';

export class ListingItemPostCommand extends BaseCommand implements RpcCommandInterface<ListingItem> {

    public log: LoggerType;
<<<<<<< HEAD
=======
    public name: string;
    public helpStr: string;
>>>>>>> 5bb2be92

    constructor(
        @inject(Types.Core) @named(Core.Logger) public Logger: typeof LoggerType,
        @inject(Types.Service) @named(Targets.Service.ListingItemService) public listingItemService: ListingItemService
    ) {
        super(Commands.DATA_ADD);
        this.log = new Logger(__filename);
<<<<<<< HEAD
=======
        this.name = 'postitem';
        this.helpStr = 'ListingItemPostCommand: TODO: Fill in help string.';
>>>>>>> 5bb2be92
    }

    /**
     * posts a ListingItem to the network based on ListingItemTemplate
     *
     * data.params[]:
     *  [0]: listingItemTemplateId
     *  [1]: marketId, may be optional
     *
     * @param data
     * @returns {Promise<ListingItem>}
     */
    @validate()
    public async execute( @request(RpcRequest) data: RpcRequest): Promise<any> {

        return this.listingItemService.post({
            listingItemTemplateId: data.params[0],
            marketId: data.params[1] || undefined
        } as ListingItemPostRequest);

    }

    public help(): string {
        return this.helpStr;
    }

    public example(): any {
        return null;
    }

}<|MERGE_RESOLUTION|>--- conflicted
+++ resolved
@@ -7,18 +7,12 @@
 import { ListingItem } from '../../models/ListingItem';
 import { RpcCommandInterface } from '../RpcCommandInterface';
 import { ListingItemPostRequest } from '../../requests/ListingItemPostRequest';
-import {CommandEnumType, Commands} from '../CommandEnumType';
+import { Commands} from '../CommandEnumType';
 import { BaseCommand } from '../BaseCommand';
-import { RpcCommandFactory } from '../../factories/RpcCommandFactory';
 
 export class ListingItemPostCommand extends BaseCommand implements RpcCommandInterface<ListingItem> {
 
     public log: LoggerType;
-<<<<<<< HEAD
-=======
-    public name: string;
-    public helpStr: string;
->>>>>>> 5bb2be92
 
     constructor(
         @inject(Types.Core) @named(Core.Logger) public Logger: typeof LoggerType,
@@ -26,11 +20,6 @@
     ) {
         super(Commands.DATA_ADD);
         this.log = new Logger(__filename);
-<<<<<<< HEAD
-=======
-        this.name = 'postitem';
-        this.helpStr = 'ListingItemPostCommand: TODO: Fill in help string.';
->>>>>>> 5bb2be92
     }
 
     /**
@@ -54,11 +43,7 @@
     }
 
     public help(): string {
-        return this.helpStr;
-    }
-
-    public example(): any {
-        return null;
+        return this.getName() + 'ListingItemPostCommand: TODO: Fill in help string.';
     }
 
 }