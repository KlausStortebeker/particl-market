import { inject, named } from 'inversify';
import { validate, request } from '../../../core/api/Validate';
import * as _ from 'lodash';
import { Logger as LoggerType } from '../../../core/Logger';
import { Types, Core, Targets } from '../../../constants';
import { TestDataService } from '../../services/TestDataService';
import { RpcRequest } from '../../requests/RpcRequest';
import { TestDataGenerateRequest } from '../../requests/TestDataGenerateRequest';
import { RpcCommandInterface } from '../RpcCommandInterface';
import { Commands } from '../CommandEnumType';
import { BaseCommand } from '../BaseCommand';
import {CreatableModel} from '../../enums/CreatableModel';

export class DataGenerateCommand extends BaseCommand implements RpcCommandInterface<any> {

    public log: LoggerType;

    constructor(
        @inject(Types.Core) @named(Core.Logger) public Logger: typeof LoggerType,
        @inject(Types.Service) @named(Targets.Service.TestDataService) private testDataService: TestDataService
    ) {
        super(Commands.DATA_GENERATE);
        this.log = new Logger(__filename);
    }

    /**
     * data.params[]:
     *  [0]: CreatableModel, model to generate
     *  [1]: amount
     *  [2]: withRelated, return full objects or just id's
     *  [3...]: generateParams
     *
     * @param {RpcRequest} data
     * @returns {Promise<any>}
     */
    @validate()
    public async execute( @request(RpcRequest) data: RpcRequest): Promise<any> {
        this.log.info('data.params[0]: ', data.params[0]);
        this.log.info('data.params[1]: ', data.params[1]);
        const generateParams = data.params.length > 3 ? _.slice(data.params, 3) : [];

        return await this.testDataService.generate({
            model: data.params[0],
            amount: data.params[1],
            withRelated: data.params[2],
            generateParams
        } as TestDataGenerateRequest);
    }

    public usage(): string {
        return this.getName() + ' <model> [<amount> [<withRelated>]] ';
    }

    public help(): string {
<<<<<<< HEAD
        return this.getName() + ' <model> [<amount> [<withRelated>]] \n'
            + '    <model>                  - [TODO] ENUM{} - The type of data we want to generate. \n'
=======
        return this.usage() + ' -  ' + this.description() + '\n'
            + '    <model>                  - ENUM{listingitemtemplate|listingitem|profile|itemcategory \n'
            + '                                |favoriteitem|iteminformation|bid|paymentinformation|itemimage} \n'
            + '                                - The type of data we want to generate. \n'
>>>>>>> e9a2cf1c
            + '    <amount>                 - [optional] Numeric - The number of objects we want to generate. \n'
            + '    <withRelated>            - [optional] Boolean - Whether we want to include all sub objects in the generated data. ';
    }

    public description(): string {
        return 'Generates data to the database.';
    }

    public example(): string {
        return 'data ' + this.getName() + ' profile 1 true';
    }
}<|MERGE_RESOLUTION|>--- conflicted
+++ resolved
@@ -52,15 +52,10 @@
     }
 
     public help(): string {
-<<<<<<< HEAD
-        return this.getName() + ' <model> [<amount> [<withRelated>]] \n'
-            + '    <model>                  - [TODO] ENUM{} - The type of data we want to generate. \n'
-=======
         return this.usage() + ' -  ' + this.description() + '\n'
             + '    <model>                  - ENUM{listingitemtemplate|listingitem|profile|itemcategory \n'
             + '                                |favoriteitem|iteminformation|bid|paymentinformation|itemimage} \n'
             + '                                - The type of data we want to generate. \n'
->>>>>>> e9a2cf1c
             + '    <amount>                 - [optional] Numeric - The number of objects we want to generate. \n'
             + '    <withRelated>            - [optional] Boolean - Whether we want to include all sub objects in the generated data. ';
     }
