import { inject, named } from 'inversify';
import { validate, request } from '../../../core/api/Validate';
import { Logger as LoggerType } from '../../../core/Logger';
import { Types, Core, Targets } from '../../../constants';
import { ItemLocationService } from '../../services/ItemLocationService';
import { ListingItemTemplateService } from '../../services/ListingItemTemplateService';
import { RpcRequest } from '../../requests/RpcRequest';
import { RpcCommandInterface } from '../RpcCommandInterface';
import * as _ from 'lodash';
import { MessageException } from '../../exceptions/MessageException';
import {CommandEnumType, Commands} from '../CommandEnumType';
import { BaseCommand } from '../BaseCommand';
import { RpcCommandFactory } from '../../factories/RpcCommandFactory';

export class ItemLocationRemoveCommand extends BaseCommand implements RpcCommandInterface<void> {

    public log: LoggerType;
<<<<<<< HEAD
=======
    public name: string;
    public helpStr: string;
>>>>>>> 5bb2be92

    constructor(
        @inject(Types.Core) @named(Core.Logger) public Logger: typeof LoggerType,
        @inject(Types.Service) @named(Targets.Service.ItemLocationService) public itemLocationService: ItemLocationService,
        @inject(Types.Service) @named(Targets.Service.ListingItemTemplateService) public listingItemTemplateService: ListingItemTemplateService
    ) {
        super(Commands.ITEMLOCATION_REMOVE);
        this.log = new Logger(__filename);
<<<<<<< HEAD
=======
        this.name = 'removeitemlocation';
        this.helpStr = 'removeitemlocation <itemLocationId>\n'
            + '    <itemLocationId>           - Numeric - [TODO]';
>>>>>>> 5bb2be92
    }

    /**
     *
     * data.params[]:
     * [0]: id
     */
    @validate()
    public async execute( @request(RpcRequest) data: any): Promise<void> {
        const itemInformation = await this.getItemInformation(data);

        // ItemLocation cannot be removed if there's a ListingItem related to ItemInformations ItemLocation. (the item has allready been posted)
        if (itemInformation.listingItemId) {
            throw new MessageException('ItemLocation cannot be removed because the item has allready been posted!');
        } else {
            return this.itemLocationService.destroy(itemInformation.ItemLocation.id);
        }
    }

    public help(): string {
        return this.helpStr;
    }

    public example(): any {
        return null;
    }

    /*
     * TODO: NOTE: This function may be duplicated between commands.
     */
    private async getItemInformation(data: any): Promise<any> {
        // find the existing listing item template
        const listingItemTemplate = await this.listingItemTemplateService.findOne(data.params[0]);

        // find the related ItemInformation
        const ItemInformation = listingItemTemplate.related('ItemInformation').toJSON();

        // Through exception if ItemInformation or ItemLocation does not exist
        if (_.size(ItemInformation) === 0 || _.size(ItemInformation.ItemLocation) === 0) {
            this.log.warn(`Item Information or Item Location with the listing template id=${data.params[0]} was not found!`);
            throw new MessageException(`Item Information or Item Location with the listing template id=${data.params[0]} was not found!`);
        }

        return ItemInformation;
    }
}<|MERGE_RESOLUTION|>--- conflicted
+++ resolved
@@ -8,18 +8,12 @@
 import { RpcCommandInterface } from '../RpcCommandInterface';
 import * as _ from 'lodash';
 import { MessageException } from '../../exceptions/MessageException';
-import {CommandEnumType, Commands} from '../CommandEnumType';
+import { Commands} from '../CommandEnumType';
 import { BaseCommand } from '../BaseCommand';
-import { RpcCommandFactory } from '../../factories/RpcCommandFactory';
 
 export class ItemLocationRemoveCommand extends BaseCommand implements RpcCommandInterface<void> {
 
     public log: LoggerType;
-<<<<<<< HEAD
-=======
-    public name: string;
-    public helpStr: string;
->>>>>>> 5bb2be92
 
     constructor(
         @inject(Types.Core) @named(Core.Logger) public Logger: typeof LoggerType,
@@ -28,12 +22,6 @@
     ) {
         super(Commands.ITEMLOCATION_REMOVE);
         this.log = new Logger(__filename);
-<<<<<<< HEAD
-=======
-        this.name = 'removeitemlocation';
-        this.helpStr = 'removeitemlocation <itemLocationId>\n'
-            + '    <itemLocationId>           - Numeric - [TODO]';
->>>>>>> 5bb2be92
     }
 
     /**
@@ -54,11 +42,8 @@
     }
 
     public help(): string {
-        return this.helpStr;
-    }
-
-    public example(): any {
-        return null;
+        return this.getName() + ' <itemLocationId>\n'
+            + '    <itemLocationId>           - Numeric - [TODO]';
     }
 
     /*
