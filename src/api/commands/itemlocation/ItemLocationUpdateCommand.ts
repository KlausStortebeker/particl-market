--- conflicted
+++ resolved
@@ -75,11 +75,6 @@
         }
     }
 
-<<<<<<< HEAD
-    public help(): string {
-        return this.getName() + ' <listingItemTemplateId> <region> <address> <gpsMarkerTitle> '
-            + ' <gpsMarkerDescription> <gpsMarkerLatitude> <gpsMarkerLongitude> \n'
-=======
     public usage(): string {
         return this.getName() + ' <listingItemTemplateId> <region> <address> <gpsMarkerTitle>'
             + ' <gpsMarkerDescription> <gpsMarkerLatitude> <gpsMarkerLongitude> ';
@@ -87,7 +82,6 @@
 
     public help(): string {
         return this.usage() + ' -  ' + this.description() + ' \n'
->>>>>>> e9a2cf1c
             + '    <listingItemTemplateId>  - Numeric - The ID of the listing item template we want. \n'
             + '    <region>                 - String - Region, i.e. country or country code. \n'
             + '    <address>                - String - Address. \n'
