--- conflicted
+++ resolved
@@ -166,11 +166,7 @@
     }
 
     public description(): string {
-<<<<<<< HEAD
-        return 'Search ListingItemTemplates..';
-=======
         return 'Search ListingItemTemplates.';
->>>>>>> db05bcb6
     }
 
     public example(): string {
