import * as Bookshelf from 'bookshelf';
import { inject, named } from 'inversify';
import { validate, request } from '../../../core/api/Validate';
import { Logger as LoggerType } from '../../../core/Logger';
import { Types, Core, Targets } from '../../../constants';
import { ShippingDestinationService } from '../../services/ShippingDestinationService';
import { ListingItemService } from '../../services/ListingItemService';
import { ListingItemTemplateService } from '../../services/ListingItemTemplateService';
import { RpcRequest } from '../../requests/RpcRequest';
import { ShippingDestination } from '../../models/ShippingDestination';
import { RpcCommandInterface } from '../RpcCommandInterface';
import * as _ from 'lodash';
import { MessageException } from '../../exceptions/MessageException';
import { ShippingCountries } from '../../../core/helpers/ShippingCountries';
import { ShippingAvailability } from '../../enums/ShippingAvailability';
import { ShippingDestinationSearchParams } from '../../requests/ShippingDestinationSearchParams';
import { ShippingDestinationCreateRequest } from '../../requests/ShippingDestinationCreateRequest';
import { Commands} from '../CommandEnumType';
import { BaseCommand } from '../BaseCommand';

export class ShippingDestinationListCommand extends BaseCommand implements RpcCommandInterface<Bookshelf.Collection<ShippingDestination>> {

    public log: LoggerType;

    constructor(
        @inject(Types.Service) @named(Targets.Service.ListingItemTemplateService) public listingItemTemplateService: ListingItemTemplateService,
        @inject(Types.Service) @named(Targets.Service.ListingItemService) public listingItemService: ListingItemService,
        @inject(Types.Core) @named(Core.Logger) public Logger: typeof LoggerType
    ) {
        super(Commands.SHIPPINGDESTINATION_LIST);
        this.log = new Logger(__filename);
    }

    /**
     * data.params[]:
     *  [0]: 'template' or 'item'
     *  [1]: listingItemTemplateId or listingItemId
     *
     * @param data
     * @returns {Promise<ShippingDestination>}
     */
    @validate()
    public async execute( @request(RpcRequest) data: RpcRequest): Promise<Bookshelf.Collection<ShippingDestination>> {
        if ( data.params.length !== 2) {
            throw new MessageException('Expected 2 args, got <' + data.params.length + '>.');
        }
        const idType: string = data.params[0].toString().toLowerCase();
        if ( idType === 'template' ) {
            const templateId = data.params[1];
            let listingItem = await this.listingItemTemplateService.findOne(templateId, true);
            listingItem = listingItem.toJSON();
            return listingItem['ItemInformation']['ShippingDestinations'];
        } else if ( idType === 'item' ) {
            const itemId = data.params[1];
            let listingItem = await this.listingItemService.findOne(itemId, true);
            listingItem = listingItem.toJSON();
            return listingItem['ItemInformation']['ShippingDestinations'];
        } else {
            throw new MessageException(`Was expecting either "template" or "item" in arg[0], got <${idType}>.`);
        }
    }

    public usage(): string {
        return this.getName() + ' (template <listingItemTemplateId>|item <listingItemId>) ';
    }

    public help(): string {
<<<<<<< HEAD
        return this.getName()
            + ' (template <listingItemTemplateId>|item <listingItemId>) \n'
=======
        return this.usage() + ' -  ' + this.description() + ' \n'
>>>>>>> e9a2cf1c
            + '    template <listingItemTemplateId>   - Numeric - ID of the item template object associated with \n'
            + '                                          the shipping destinations we want to list. \n'
            + '    item <listingItemId>               - Numeric - ID of the listing item whose shipping destinations \n'
            + '                                          we want to list. ';
    }

    public description(): string {
        return 'List the shipping destinations associated with a template or item.';
    }

    public example(): string {
        return 'shipping ' + this.getName() + ' template 1 ';
    }
}<|MERGE_RESOLUTION|>--- conflicted
+++ resolved
@@ -65,12 +65,7 @@
     }
 
     public help(): string {
-<<<<<<< HEAD
-        return this.getName()
-            + ' (template <listingItemTemplateId>|item <listingItemId>) \n'
-=======
         return this.usage() + ' -  ' + this.description() + ' \n'
->>>>>>> e9a2cf1c
             + '    template <listingItemTemplateId>   - Numeric - ID of the item template object associated with \n'
             + '                                          the shipping destinations we want to list. \n'
             + '    item <listingItemId>               - Numeric - ID of the listing item whose shipping destinations \n'
