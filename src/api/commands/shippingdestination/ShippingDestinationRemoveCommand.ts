import { inject, named } from 'inversify';
import { validate, request } from '../../../core/api/Validate';
import { Logger as LoggerType } from '../../../core/Logger';
import { Types, Core, Targets } from '../../../constants';
import { ShippingDestinationService } from '../../services/ShippingDestinationService';
import { ListingItemTemplateService } from '../../services/ListingItemTemplateService';
import { RpcRequest } from '../../requests/RpcRequest';
import { RpcCommandInterface } from '../RpcCommandInterface';
import { NotFoundException } from '../../exceptions/NotFoundException';
import { MessageException } from '../../exceptions/MessageException';
import * as _ from 'lodash';
import { ShippingCountries } from '../../../core/helpers/ShippingCountries';
import { ShippingAvailability } from '../../enums/ShippingAvailability';
import { ShippingDestinationSearchParams } from '../../requests/ShippingDestinationSearchParams';
import {CommandEnumType, Commands} from '../CommandEnumType';
import { BaseCommand } from '../BaseCommand';
import { RpcCommandFactory } from '../../factories/RpcCommandFactory';

export class ShippingDestinationRemoveCommand extends BaseCommand implements RpcCommandInterface<void> {

    public log: LoggerType;
    public name: string;
    public helpStr: string;

    constructor(
        @inject(Types.Core) @named(Core.Logger) public Logger: typeof LoggerType,
        @inject(Types.Service) @named(Targets.Service.ShippingDestinationService) private shippingDestinationService: ShippingDestinationService,
        @inject(Types.Service) @named(Targets.Service.ListingItemTemplateService) private listingItemTemplateService: ListingItemTemplateService
    ) {
        super(Commands.SHIPPINGDESTINATION_REMOVE);
        this.log = new Logger(__filename);
<<<<<<< HEAD
=======
        this.name = 'removeshippingdestination';
        this.helpStr = 'removeshippingdestination <listingTemplateId> (<country> | <countryCode>) <shippingAvailability>\n'
            + '    <itemInformationId>        - Numeric - ID of the item information object we want\n'
            + '                                  to link this shipping destination to.\n'
            + '    <country>                  - String - The country name.\n'
            + '    <countryCode>              - String - Two letter country code.\n'
            + '                                  associated with this shipping destination.\n'
            + '    <shippingAvailability>     - Enum{SHIPS, DOES_NOT_SHIP, ASK, UNKNOWN} - The\n'
            + '                                  availability of shipping to the specified area.';
>>>>>>> 5bb2be92
    }

    /**
     * data.params[]:
     *  [0]: listing_item_template_id
     *  [1]: country/countryCode
     *  [2]: shipping availability (ShippingAvailability enum)
     *
     * @param data
     * @returns {Promise<ShippingDestination>}
     */
    @validate()
    public async execute( @request(RpcRequest) data: any): Promise<void> {
        const listingItemTemplateId: number = data.params[0];
        let countryCode: string = data.params[1];
        const shippingAvailStr: string = data.params[2];

        // If countryCode is country, convert to countryCode.
        // If countryCode is country code, validate, and possibly throw error.
        countryCode = ShippingCountries.validate(this.log, countryCode);

        const shippingAvail: ShippingAvailability = ShippingAvailability[shippingAvailStr];
        if ( ShippingAvailability[shippingAvail] === undefined ) {
            this.log.warn(`Shipping Availability <${shippingAvailStr}> was not valid!`);
            throw new MessageException(`Shipping Availability <${shippingAvailStr}> was not valid!`);
        }

        const searchRes = await this.searchShippingDestination(listingItemTemplateId, countryCode, shippingAvail);
        const shippingDestination = searchRes[0];
        const itemInformation = searchRes[1];

        if (itemInformation.listingItemId) {
            this.log.warn(`Can't delete shipping destination because the item has allready been posted!`);
            throw new MessageException(`Can't delete shipping destination because the item has allready been posted!`);
        }

        if (shippingDestination === null) {
            this.log.warn(`ShippingDestination <${shippingAvailStr}> was not found!`);
            throw new NotFoundException(listingItemTemplateId);
        }

        return this.shippingDestinationService.destroy(shippingDestination.toJSON().id);
    }

    public help(): string {
<<<<<<< HEAD
        return 'removeshippingdestination <listingTemplateId> (<country> | <countryCode>) <shippingAvailability>\n'
            + '    <itemInformationId>        - Numeric - ID of the item information object we want\n'
            + '                                  to link this shipping destination to.\n'
            + '    <country>                  - String - The country name.\n'
            + '    <countryCode>              - String - Two letter country code.\n'
            + '                                  associated with this shipping destination.\n'
            + '    <shippingAvailability>     - Enum{SHIPS, DOES_NOT_SHIP, ASK, UNKNOWN} - The\n'
            + '                                  availability of shipping to the specified area.';
    }

    public example(): any {
        return null;
=======
        return this.helpStr;
>>>>>>> 5bb2be92
    }

    /**
     * TODO: NOTE: This function may be duplicated between commands.
     * data.params[]:
     *  [0]: listingItemTemplateId
     *  [1]: countryCode
     *  [2]: shipping availability (ShippingAvailability enum)
     *
     */
    private async searchShippingDestination(listingItemTemplateId: number, countryCode: string, shippingAvail: ShippingAvailability): Promise<any> {
        // find listingTemplate
        const listingTemplate = await this.listingItemTemplateService.findOne(listingItemTemplateId);

        // find itemInformation
        const itemInformation = listingTemplate.related('ItemInformation').toJSON();

        // check if itemInformation exist
        if (_.size(itemInformation) === 0) {
            this.log.warn(`ItemInformation with the listing template id=${listingItemTemplateId} was not found!`);
            throw new MessageException(`ItemInformation with the listing template id=${listingItemTemplateId} was not found!`);
        }

        // check if ShippingDestination already exist for the given Country ShippingAvailability and itemInformation.
        const shippingDest = await this.shippingDestinationService.search({
            item_information_id: itemInformation.id,
            country: countryCode,
            shippingAvailability: shippingAvail
        } as ShippingDestinationSearchParams);

        return [shippingDest, itemInformation];
    }
}<|MERGE_RESOLUTION|>--- conflicted
+++ resolved
@@ -12,15 +12,12 @@
 import { ShippingCountries } from '../../../core/helpers/ShippingCountries';
 import { ShippingAvailability } from '../../enums/ShippingAvailability';
 import { ShippingDestinationSearchParams } from '../../requests/ShippingDestinationSearchParams';
-import {CommandEnumType, Commands} from '../CommandEnumType';
+import { Commands} from '../CommandEnumType';
 import { BaseCommand } from '../BaseCommand';
-import { RpcCommandFactory } from '../../factories/RpcCommandFactory';
 
 export class ShippingDestinationRemoveCommand extends BaseCommand implements RpcCommandInterface<void> {
 
     public log: LoggerType;
-    public name: string;
-    public helpStr: string;
 
     constructor(
         @inject(Types.Core) @named(Core.Logger) public Logger: typeof LoggerType,
@@ -29,18 +26,6 @@
     ) {
         super(Commands.SHIPPINGDESTINATION_REMOVE);
         this.log = new Logger(__filename);
-<<<<<<< HEAD
-=======
-        this.name = 'removeshippingdestination';
-        this.helpStr = 'removeshippingdestination <listingTemplateId> (<country> | <countryCode>) <shippingAvailability>\n'
-            + '    <itemInformationId>        - Numeric - ID of the item information object we want\n'
-            + '                                  to link this shipping destination to.\n'
-            + '    <country>                  - String - The country name.\n'
-            + '    <countryCode>              - String - Two letter country code.\n'
-            + '                                  associated with this shipping destination.\n'
-            + '    <shippingAvailability>     - Enum{SHIPS, DOES_NOT_SHIP, ASK, UNKNOWN} - The\n'
-            + '                                  availability of shipping to the specified area.';
->>>>>>> 5bb2be92
     }
 
     /**
@@ -86,8 +71,7 @@
     }
 
     public help(): string {
-<<<<<<< HEAD
-        return 'removeshippingdestination <listingTemplateId> (<country> | <countryCode>) <shippingAvailability>\n'
+        return this.getName() + ' <listingTemplateId> (<country> | <countryCode>) <shippingAvailability>\n'
             + '    <itemInformationId>        - Numeric - ID of the item information object we want\n'
             + '                                  to link this shipping destination to.\n'
             + '    <country>                  - String - The country name.\n'
@@ -95,13 +79,6 @@
             + '                                  associated with this shipping destination.\n'
             + '    <shippingAvailability>     - Enum{SHIPS, DOES_NOT_SHIP, ASK, UNKNOWN} - The\n'
             + '                                  availability of shipping to the specified area.';
-    }
-
-    public example(): any {
-        return null;
-=======
-        return this.helpStr;
->>>>>>> 5bb2be92
     }
 
     /**
