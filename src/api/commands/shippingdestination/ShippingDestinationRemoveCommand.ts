import { inject, named } from 'inversify';
import { validate, request } from '../../../core/api/Validate';
import { Logger as LoggerType } from '../../../core/Logger';
import { Types, Core, Targets } from '../../../constants';
import { ShippingDestinationService } from '../../services/ShippingDestinationService';
import { ListingItemTemplateService } from '../../services/ListingItemTemplateService';
import { RpcRequest } from '../../requests/RpcRequest';
import { RpcCommandInterface } from '../RpcCommandInterface';
import { NotFoundException } from '../../exceptions/NotFoundException';
import { MessageException } from '../../exceptions/MessageException';
import * as _ from 'lodash';
import { ShippingCountries } from '../../../core/helpers/ShippingCountries';
import { ShippingAvailability } from '../../enums/ShippingAvailability';
import { ShippingDestinationSearchParams } from '../../requests/ShippingDestinationSearchParams';
import { Commands} from '../CommandEnumType';
import { BaseCommand } from '../BaseCommand';

export class ShippingDestinationRemoveCommand extends BaseCommand implements RpcCommandInterface<void> {

    public log: LoggerType;

    constructor(
        @inject(Types.Core) @named(Core.Logger) public Logger: typeof LoggerType,
        @inject(Types.Service) @named(Targets.Service.ShippingDestinationService) private shippingDestinationService: ShippingDestinationService,
        @inject(Types.Service) @named(Targets.Service.ListingItemTemplateService) private listingItemTemplateService: ListingItemTemplateService
    ) {
        super(Commands.SHIPPINGDESTINATION_REMOVE);
        this.log = new Logger(__filename);
    }

    /**
     * data.params[]:
     *  [0]: shippingDestinationId
     * or
     * TODO: this seems unnecessary, in what situation would we need this?
     *  [0]: listing_item_template_id
     *  [1]: country/countryCode
     *  [2]: shipping availability (ShippingAvailability enum)
     *
     * @param data
     * @returns {Promise<ShippingDestination>}
     */
    @validate()
    public async execute( @request(RpcRequest) data: RpcRequest): Promise<void> {
        if ( data.params.length === 1 ) {
            const shippingDestinationId: number = data.params[0];

            /// shipping destinations related to listing items cant be modified
            const shippingDestinationModel = await this.shippingDestinationService.findOne(shippingDestinationId);
            const shippingDestination = shippingDestinationModel.toJSON();

            if (!!shippingDestination.ItemInformation.ListingItem.id) {
                this.log.warn(`Can't delete shipping destination, because the item has allready been posted!`);
                throw new MessageException(`Can't delete shipping destination, because the item has allready been posted!`);
            } else {
                return this.shippingDestinationService.destroy(shippingDestinationId);
            }

        } else if ( data.params.length === 3 ) {

            const listingItemTemplateId: number = data.params[0];
            let countryCode: string = data.params[1];
            const shippingAvailStr: string = data.params[2];

            // If countryCode is country, convert to countryCode.
            // If countryCode is country code, validate, and possibly throw error.
            countryCode = ShippingCountries.validate(this.log, countryCode);

            // Validate shipping availability.
            const shippingAvail: ShippingAvailability = ShippingAvailability[shippingAvailStr];
            if ( ShippingAvailability[shippingAvail] === undefined ) {
                this.log.warn(`Shipping Availability <${shippingAvailStr}> was not valid!`);
                throw new MessageException(`Shipping Availability <${shippingAvailStr}> was not valid!`);
            }

            const searchRes = await this.searchShippingDestination(listingItemTemplateId, countryCode, shippingAvail);
            const shippingDestination = searchRes[0];
            const itemInformation = searchRes[1];

            if (itemInformation.listingItemId) {
                this.log.warn(`Can't delete shipping destination, because the item has allready been posted!`);
                throw new MessageException(`Can't delete shipping destination, because the item has allready been posted!`);
            }

            if (shippingDestination === null) {
                this.log.warn(`ShippingDestination <${shippingAvailStr}> was not found!`);
                throw new NotFoundException(listingItemTemplateId);
            }

            return this.shippingDestinationService.destroy(shippingDestination.toJSON().id);
        } else {
            throw new MessageException('Expecting 1 or 3 args, received <' + data.params.length + '>.');
        }
    }

    public usage(): string {
        return this.getName() + ' (<shippingDestinationId>|<listing_item_template_id> (<country>|<countryCode>) <shipping availability>) ';
    }

    public help(): string {
<<<<<<< HEAD
        return this.getName() + ' (<shippingDestinationId>|<listing_item_template_id> (<country>|<countryCode>) <shipping availability>) \n'
=======
        return this.usage() + ' -  ' + this.description() + ' \n'
>>>>>>> e9a2cf1c
            + '    <shippingDestinationId>            - Numeric - ID of the shipping destination object we want \n'
            + '                                          to remove. \n'
            + '    <listingItemTemplateId>            - Numeric - ID of the item template object whose destination we want \n'
            + '                                          to remove. \n'
            + '    <country>                          - String - The country name of the shipping destination we want to remove. \n'
            + '    <countryCode>                      - String - Two letter country code of the destination we want to remove. \n'
            + '    <shippingAvailability>             - Enum{SHIPS,DOES_NOT_SHIP,ASK,UNKNOWN} - The \n'
            + '                                          availability of shipping destination we want to remove. ';
    }

    public description(): string {
        return 'Destroy a shipping destination object specified by the ID of the item information object its linked to,'
             + ' the country associated with it, and the shipping availability associated with it.';
    }

    public example(): string {
        return 'shipping ' + this.getName() + ' 1 Australia SHIPS ';
    }

    /**
     * TODO: NOTE: This function may be duplicated between commands.
     * data.params[]:
     *  [0]: listingItemTemplateId
     *  [1]: countryCode
     *  [2]: shipping availability (ShippingAvailability enum)
     *
     */
    private async searchShippingDestination(listingItemTemplateId: number, countryCode: string, shippingAvail: ShippingAvailability): Promise<any> {
        // find listingTemplate
        const listingTemplate = await this.listingItemTemplateService.findOne(listingItemTemplateId);

        // find itemInformation
        const itemInformation = listingTemplate.related('ItemInformation').toJSON();

        // check if itemInformation exist
        if (_.size(itemInformation) === 0) {
            this.log.warn(`ItemInformation with the listing template id=${listingItemTemplateId} was not found!`);
            throw new MessageException(`ItemInformation with the listing template id=${listingItemTemplateId} was not found!`);
        }

        // check if ShippingDestination already exist for the given Country ShippingAvailability and itemInformation.
        const shippingDest = await this.shippingDestinationService.search({
            item_information_id: itemInformation.id,
            country: countryCode,
            shippingAvailability: shippingAvail
        } as ShippingDestinationSearchParams);

        return [shippingDest, itemInformation];
    }
}<|MERGE_RESOLUTION|>--- conflicted
+++ resolved
@@ -98,11 +98,7 @@
     }
 
     public help(): string {
-<<<<<<< HEAD
-        return this.getName() + ' (<shippingDestinationId>|<listing_item_template_id> (<country>|<countryCode>) <shipping availability>) \n'
-=======
         return this.usage() + ' -  ' + this.description() + ' \n'
->>>>>>> e9a2cf1c
             + '    <shippingDestinationId>            - Numeric - ID of the shipping destination object we want \n'
             + '                                          to remove. \n'
             + '    <listingItemTemplateId>            - Numeric - ID of the item template object whose destination we want \n'
