--- conflicted
+++ resolved
@@ -13,18 +13,12 @@
 import { ShippingAvailability } from '../../enums/ShippingAvailability';
 import { ShippingDestinationSearchParams } from '../../requests/ShippingDestinationSearchParams';
 import { ShippingDestinationCreateRequest } from '../../requests/ShippingDestinationCreateRequest';
-import {CommandEnumType, Commands} from '../CommandEnumType';
+import { Commands} from '../CommandEnumType';
 import { BaseCommand } from '../BaseCommand';
-import { RpcCommandFactory } from '../../factories/RpcCommandFactory';
 
 export class ShippingDestinationAddCommand extends BaseCommand implements RpcCommandInterface<ShippingDestination> {
 
     public log: LoggerType;
-<<<<<<< HEAD
-=======
-    public name: string;
-    public helpStr: string;
->>>>>>> 5bb2be92
 
     constructor(
         @inject(Types.Core) @named(Core.Logger) public Logger: typeof LoggerType,
@@ -33,18 +27,6 @@
     ) {
         super(Commands.SHIPPINGDESTINATION_ADD);
         this.log = new Logger(__filename);
-<<<<<<< HEAD
-=======
-        this.name = 'addshippingdestination';
-        this.helpStr = 'addshippingdestination <itemInformationId> (<country> | <countryCode>) <shippingAvailability>\n'
-            + '    <itemInformationId>        - Numeric - ID of the item information object we want\n'
-            + '                                  to link this shipping destination to.\n'
-            + '    <country>                  - String - The country name.\n'
-            + '    <countryCode>              - String - Two letter country code.\n'
-            + '                                  associated with this shipping destination.\n'
-            + '    <shippingAvailability>     - Enum{SHIPS, DOES_NOT_SHIP, ASK, UNKNOWN} - The\n'
-            + '                                  availability of shipping to the specified area.';
->>>>>>> 5bb2be92
     }
 
     /**
@@ -88,11 +70,14 @@
     }
 
     public help(): string {
-        return this.helpStr;
-    }
-
-    public example(): any {
-        return null;
+        return this.getName() + ' <itemInformationId> (<country> | <countryCode>) <shippingAvailability>\n'
+            + '    <itemInformationId>        - Numeric - ID of the item information object we want\n'
+            + '                                  to link this shipping destination to.\n'
+            + '    <country>                  - String - The country name.\n'
+            + '    <countryCode>              - String - Two letter country code.\n'
+            + '                                  associated with this shipping destination.\n'
+            + '    <shippingAvailability>     - Enum{SHIPS, DOES_NOT_SHIP, ASK, UNKNOWN} - The\n'
+            + '                                  availability of shipping to the specified area.';
     }
 
     /**
