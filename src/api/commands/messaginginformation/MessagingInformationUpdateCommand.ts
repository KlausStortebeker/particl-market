import { inject, named } from 'inversify';
import { validate, request } from '../../../core/api/Validate';
import { Logger as LoggerType } from '../../../core/Logger';
import { Types, Core, Targets } from '../../../constants';
import { ListingItemTemplateService } from '../../services/ListingItemTemplateService';
import { MessagingInformationService } from '../../services/MessagingInformationService';
import { RpcRequest } from '../../requests/RpcRequest';
import { MessagingInformationUpdateRequest } from '../../requests/MessagingInformationUpdateRequest';
import { MessagingInformation } from '../../models/MessagingInformation';
import { RpcCommandInterface } from '../RpcCommandInterface';
import { MessageException } from '../../exceptions/MessageException';
import * as _ from 'lodash';
import {CommandEnumType, Commands} from '../CommandEnumType';
import { BaseCommand } from '../BaseCommand';
import { RpcCommandFactory } from '../../factories/RpcCommandFactory';

export class MessagingInformationUpdateCommand extends BaseCommand implements RpcCommandInterface<MessagingInformation> {

    public log: LoggerType;
<<<<<<< HEAD
=======
    public name: string;
    public helpStr: string;
>>>>>>> 5bb2be92

    constructor(
        @inject(Types.Core) @named(Core.Logger) public Logger: typeof LoggerType,
        @inject(Types.Service) @named(Targets.Service.ListingItemTemplateService) private listingItemTemplateService: ListingItemTemplateService,
        @inject(Types.Service) @named(Targets.Service.MessagingInformationService) private messagingInformationService: MessagingInformationService
    ) {
        super(Commands.MESSAGINGINFORMATION_UPDATE);
        this.log = new Logger(__filename);
<<<<<<< HEAD
=======
        this.name = 'updatemessaginginformation';
        this.helpStr = 'updatemessaginginformation <listingTemplateId> <protocol> <publicKey>\n'
            + '    <listingTemplateId>      - Numeric - [TODO]\n'
            + '    <protocol>               - ENUM{SMSG} - [TODO]\n'
            + '    <publicKey>              - String - [TODO]';
>>>>>>> 5bb2be92
    }

    /**
     * data.params[]:
     *  [0]: ListingItemTemplate.id
     *  [1]: protocol (MessagingProtocolType)
     *  [2]: public key
     *
     * @param data
     * @returns {Promise<MessagingInformation>}
     */
    @validate()
    public async execute( @request(RpcRequest) data: any): Promise<MessagingInformation> {
        // messaging information cannot be updated if there's a ListingItem related to ListingItemTemplate. (the item has allready been posted)
        const result = await this.getItemMessagingInformation(data.params[0]);
        if (result[0].listingItemId) {
            throw new MessageException('Messaging information cannot be updated if there is a ListingItem related to ListingItemTemplate.');
        } else {
            // set body to update
            return this.messagingInformationService.update(result[1].id, {
                listing_item_template_id: data.params[0],
                protocol: data.params[1],
                publicKey: data.params[2]
            } as MessagingInformationUpdateRequest);
        }
    }

    public help(): string {
        return this.helpStr;
    }

    public example(): any {
        return null;
    }

    /**
     * TODO: NOTE: This function may be duplicated between commands.
     * function to get item-information and message-information
     *
     * @param listingItemTemplateId
     * @returns {Promise<any>}
     */
    private async getItemMessagingInformation(listingItemTemplateId: number): Promise<any> {
        // find the existing listing item template
        const listingItemTemplate = await this.listingItemTemplateService.findOne(listingItemTemplateId);
        // find the related ItemInformation
        const ItemInformation = listingItemTemplate.related('ItemInformation').toJSON();
        // find the related MessageInformation
        const MessageInformation = listingItemTemplate.related('MessagingInformation').toJSON();
        // Through exception if ItemInformation or MessageInformation does not exist
        // make sure the ItemInformation being updated is related ListingItemTemplate,
        // because we shouldn't be able to edit ItemInformations for item's that aren't ours.
        if (_.size(ItemInformation) === 0 || _.size(MessageInformation) === 0) {
            this.log.warn(`Item Information or Message information with the listing template id=${listingItemTemplateId} was not found!`);
            throw new MessageException(`Item Information or Message information with the listing template id=${listingItemTemplateId} was not found!`);
        }
        return [ItemInformation, MessageInformation[0]];
    }
}<|MERGE_RESOLUTION|>--- conflicted
+++ resolved
@@ -10,18 +10,12 @@
 import { RpcCommandInterface } from '../RpcCommandInterface';
 import { MessageException } from '../../exceptions/MessageException';
 import * as _ from 'lodash';
-import {CommandEnumType, Commands} from '../CommandEnumType';
+import { Commands} from '../CommandEnumType';
 import { BaseCommand } from '../BaseCommand';
-import { RpcCommandFactory } from '../../factories/RpcCommandFactory';
 
 export class MessagingInformationUpdateCommand extends BaseCommand implements RpcCommandInterface<MessagingInformation> {
 
     public log: LoggerType;
-<<<<<<< HEAD
-=======
-    public name: string;
-    public helpStr: string;
->>>>>>> 5bb2be92
 
     constructor(
         @inject(Types.Core) @named(Core.Logger) public Logger: typeof LoggerType,
@@ -30,14 +24,6 @@
     ) {
         super(Commands.MESSAGINGINFORMATION_UPDATE);
         this.log = new Logger(__filename);
-<<<<<<< HEAD
-=======
-        this.name = 'updatemessaginginformation';
-        this.helpStr = 'updatemessaginginformation <listingTemplateId> <protocol> <publicKey>\n'
-            + '    <listingTemplateId>      - Numeric - [TODO]\n'
-            + '    <protocol>               - ENUM{SMSG} - [TODO]\n'
-            + '    <publicKey>              - String - [TODO]';
->>>>>>> 5bb2be92
     }
 
     /**
@@ -66,11 +52,10 @@
     }
 
     public help(): string {
-        return this.helpStr;
-    }
-
-    public example(): any {
-        return null;
+        return this.getName() + ' <listingTemplateId> <protocol> <publicKey>\n'
+            + '    <listingTemplateId>      - Numeric - [TODO]\n'
+            + '    <protocol>               - ENUM{SMSG} - [TODO]\n'
+            + '    <publicKey>              - String - [TODO]';
     }
 
     /**
