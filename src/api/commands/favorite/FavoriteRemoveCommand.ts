import { inject, named } from 'inversify';
import { validate, request } from '../../../core/api/Validate';
import { Logger as LoggerType } from '../../../core/Logger';
import { Types, Core, Targets } from '../../../constants';
import { FavoriteItemService } from '../../services/FavoriteItemService';
import { ListingItemService } from '../../services/ListingItemService';
import { ProfileService } from '../../services/ProfileService';
import { RpcRequest } from '../../requests/RpcRequest';
import { RpcCommandInterface } from '../RpcCommandInterface';
import { NotFoundException } from '../../exceptions/NotFoundException';
import { FavoriteSearchParams } from '../../requests/FavoriteSearchParams';
import {CommandEnumType, Commands} from '../CommandEnumType';
import { BaseCommand } from '../BaseCommand';
import { RpcCommandFactory } from '../../factories/RpcCommandFactory';

<<<<<<< HEAD
export class FavoriteRemoveCommand extends BaseCommand implements RpcCommandInterface<void> {

    public log: LoggerType;
=======
/*
 * Command for removing an item from your favorites, identified by ID or hash.
 */
export class FavoriteRemoveCommand implements RpcCommandInterface<void> {

    public log: LoggerType;
    public name: string;
    public helpStr: string;
    public descriptionStr: string;
>>>>>>> 5bb2be92

    constructor(
        @inject(Types.Core) @named(Core.Logger) public Logger: typeof LoggerType,
        @inject(Types.Service) @named(Targets.Service.FavoriteItemService) private favoriteItemService: FavoriteItemService,
        @inject(Types.Service) @named(Targets.Service.ListingItemService) private listingItemService: ListingItemService,
        @inject(Types.Service) @named(Targets.Service.ProfileService) private profileService: ProfileService
    ) {
        super(Commands.FAVORITE_REMOVE);
        this.log = new Logger(__filename);
<<<<<<< HEAD
=======
        this.name = 'remove';
        this.helpStr = 'remove <profileId> (<itemId> | <hash>)\n'
            + '    <profileId>                     - Numeric - The ID of the profile\n'
            + '                                       associated with the favorite we want to remove.\n'
            + '    <itemId>                        - Numeric - The ID of the listing item you want\n'
            + '                                       to remove from your favorites.\n'
            + '    <hash>                          - String - The hash of the listing item you want\n'
            + '                                       to remove from your favourites.\n';
        this.descriptionStr = 'Command for removing an item from your favorites, identified by ID or hash.';
>>>>>>> 5bb2be92
    }

    /**
     * TODO: Update command to match help().
     *
     *  data.params[]:
     *  [0]: item_id or hash
     *  [1]: profile_id or null if null then use the default profile
     */
    @validate()
    public async execute( @request(RpcRequest) data: any): Promise<void> {
        const favoriteParams = await this.getSearchParams(data);
        const favoriteItem = await this.favoriteItemService.search({ itemId: favoriteParams[0], profileId: favoriteParams[1] } as FavoriteSearchParams);
        if (favoriteItem === null) {
            this.log.warn(`FavoriteItem with the item id=${favoriteParams.itemId} was not found!`);
            throw new NotFoundException(favoriteParams.itemId);
        }
        return this.favoriteItemService.destroy(favoriteItem.Id);
    }

    public help(): string {
        return this.helpStr;
    }

    public example(): any {
        return null;
    }

    /**
     * TODO: NOTE: This function may be duplicated between commands.
     * data.params[]:
     *  [0]: item_id or hash
     *  [1]: profile_id or null
     *
     * when data.params[0] is number then findById, else findOneByHash
     *
     */
    private async getSearchParams(data: any): Promise<any> {
        let itemId = data.params[0] || 0;
        let profileId = data.params[1];

        // if item hash is in the params
        if (itemId && typeof itemId === 'string') {
            const listingItem = await this.listingItemService.findOneByHash(data.params[0]);
            itemId = listingItem.id;
        }
        // find listing item by id
        const item = await this.listingItemService.findOne(itemId);


        // if profile id not found in the params then find default profile
        if (!profileId || typeof profileId !== 'number') {
            const profile = await this.profileService.findOneByName('DEFAULT');
            profileId = profile.id;
        }
        if (item === null) {
            this.log.warn(`ListingItem with the id=${itemId} was not found!`);
            throw new NotFoundException(itemId);
        }
        return [item.id, profileId];
    }
}<|MERGE_RESOLUTION|>--- conflicted
+++ resolved
@@ -9,25 +9,15 @@
 import { RpcCommandInterface } from '../RpcCommandInterface';
 import { NotFoundException } from '../../exceptions/NotFoundException';
 import { FavoriteSearchParams } from '../../requests/FavoriteSearchParams';
-import {CommandEnumType, Commands} from '../CommandEnumType';
+import { Commands} from '../CommandEnumType';
 import { BaseCommand } from '../BaseCommand';
-import { RpcCommandFactory } from '../../factories/RpcCommandFactory';
 
-<<<<<<< HEAD
+/**
+ * Command for removing an item from your favorites, identified by ID or hash.
+ */
 export class FavoriteRemoveCommand extends BaseCommand implements RpcCommandInterface<void> {
 
     public log: LoggerType;
-=======
-/*
- * Command for removing an item from your favorites, identified by ID or hash.
- */
-export class FavoriteRemoveCommand implements RpcCommandInterface<void> {
-
-    public log: LoggerType;
-    public name: string;
-    public helpStr: string;
-    public descriptionStr: string;
->>>>>>> 5bb2be92
 
     constructor(
         @inject(Types.Core) @named(Core.Logger) public Logger: typeof LoggerType,
@@ -37,18 +27,6 @@
     ) {
         super(Commands.FAVORITE_REMOVE);
         this.log = new Logger(__filename);
-<<<<<<< HEAD
-=======
-        this.name = 'remove';
-        this.helpStr = 'remove <profileId> (<itemId> | <hash>)\n'
-            + '    <profileId>                     - Numeric - The ID of the profile\n'
-            + '                                       associated with the favorite we want to remove.\n'
-            + '    <itemId>                        - Numeric - The ID of the listing item you want\n'
-            + '                                       to remove from your favorites.\n'
-            + '    <hash>                          - String - The hash of the listing item you want\n'
-            + '                                       to remove from your favourites.\n';
-        this.descriptionStr = 'Command for removing an item from your favorites, identified by ID or hash.';
->>>>>>> 5bb2be92
     }
 
     /**
@@ -70,11 +48,17 @@
     }
 
     public help(): string {
-        return this.helpStr;
+        return this.getName() + ' <profileId> (<itemId> | <hash>)\n'
+            + '    <profileId>                     - Numeric - The ID of the profile\n'
+            + '                                       associated with the favorite we want to remove.\n'
+            + '    <itemId>                        - Numeric - The ID of the listing item you want\n'
+            + '                                       to remove from your favorites.\n'
+            + '    <hash>                          - String - The hash of the listing item you want\n'
+            + '                                       to remove from your favourites.\n';
     }
 
-    public example(): any {
-        return null;
+    public description(): string {
+        return 'Command for removing an item from your favorites, identified by ID or hash.';
     }
 
     /**
