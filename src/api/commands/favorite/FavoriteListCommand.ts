import * as Bookshelf from 'bookshelf';
import { inject, named } from 'inversify';
import { validate, request } from '../../../core/api/Validate';
import { Logger as LoggerType } from '../../../core/Logger';
import { Types, Core, Targets } from '../../../constants';
import { RpcRequest } from '../../requests/RpcRequest';
import { FavoriteItem } from '../../models/FavoriteItem';
import { RpcCommandInterface } from '../RpcCommandInterface';
import { MessageException } from '../../exceptions/MessageException';
import { Commands} from '../CommandEnumType';
import { BaseCommand } from '../BaseCommand';
import { ProfileService } from '../../services/ProfileService';

/*
 * Get a list of all favorites for profile
 */
export class FavoriteListCommand extends BaseCommand implements RpcCommandInterface<Bookshelf.Collection<FavoriteItem>> {

    public log: LoggerType;

    constructor(
        @inject(Types.Core) @named(Core.Logger) public Logger: typeof LoggerType,
        @inject(Types.Service) @named(Targets.Service.ProfileService) private profileService: ProfileService
    ) {
        super(Commands.FAVORITE_LIST);
        this.log = new Logger(__filename);
    }

    /**
     *
     * data.params[]:
     *  [0]: profileId
     *
     * @param data
     * @returns {Promise<Bookshelf.Collection<FavoriteItem>>}
     */
    @validate()
    public async execute( @request(RpcRequest) data: RpcRequest): Promise<Bookshelf.Collection<FavoriteItem>> {
        // find the profile by id
        const profile = await this.profileService.findOne(data.params[0]);

        // return the related FavoriteItem for the profile
        return profile.related('FavoriteItems') as Bookshelf.Collection<FavoriteItem>;
    }

    public usage(): string {
        return this.getName() + ' <profileId> ';
    }

    public help(): string {
<<<<<<< HEAD
        return this.getName() + ' <profileId> \n'
=======
        return this.usage() + ' -  ' + this.description() + '\n'
>>>>>>> e9a2cf1c
            + '    <profileId>                   - Numeric - The ID of the profile we \n'
            + '                                     want to associate this favorite with. ';
    }

    public description(): string {
        return 'List the favorites associated with a profileId.';
    }

    public example(): string {
        return 'favorite ' + this.getName() + ' 1 ';
    }
}<|MERGE_RESOLUTION|>--- conflicted
+++ resolved
@@ -48,11 +48,7 @@
     }
 
     public help(): string {
-<<<<<<< HEAD
-        return this.getName() + ' <profileId> \n'
-=======
         return this.usage() + ' -  ' + this.description() + '\n'
->>>>>>> e9a2cf1c
             + '    <profileId>                   - Numeric - The ID of the profile we \n'
             + '                                     want to associate this favorite with. ';
     }
