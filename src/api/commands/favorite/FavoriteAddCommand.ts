--- conflicted
+++ resolved
@@ -64,11 +64,7 @@
     }
 
     public help(): string {
-<<<<<<< HEAD
-        return this.getName() + ' <profileId> (<itemId>|<hash>) \n'
-=======
         return this.usage() + ' -  ' + this.description() + '\n'
->>>>>>> e9a2cf1c
             + '    <profileId>                   - Numeric - The ID of the profile we \n'
             + '                                     want to associate this favorite with. \n'
             + '    <itemId>                      - Numeric - The ID of the listing item you want to \n'
