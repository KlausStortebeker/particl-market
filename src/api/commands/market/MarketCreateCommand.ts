import { inject, named } from 'inversify';
import { validate, request } from '../../../core/api/Validate';
import { Logger as LoggerType } from '../../../core/Logger';
import { Types, Core, Targets } from '../../../constants';
import { MarketService } from '../../services/MarketService';
import { RpcRequest } from '../../requests/RpcRequest';
import { Market } from '../../models/Market';
import { RpcCommandInterface } from '../RpcCommandInterface';
import { MarketCreateRequest } from '../../requests/MarketCreateRequest';
import {CommandEnumType, Commands} from '../CommandEnumType';
import { BaseCommand } from '../BaseCommand';
import { RpcCommandFactory } from '../../factories/RpcCommandFactory';

export class MarketCreateCommand extends BaseCommand implements RpcCommandInterface<Market> {

    public log: LoggerType;
<<<<<<< HEAD
=======
    public name: string;
    public helpStr: string;
>>>>>>> 5bb2be92

    constructor(
        @inject(Types.Core) @named(Core.Logger) public Logger: typeof LoggerType,
        @inject(Types.Service) @named(Targets.Service.MarketService) private marketService: MarketService
    ) {
        super(Commands.MARKET_ADD);
        this.log = new Logger(__filename);
<<<<<<< HEAD
=======
        this.name = 'addmarket';
        this.helpStr = 'addmarket <name> <privateKey> <address>\n'
            + '    <name>           - String - The unique name of the market being created.\n'
            + '    <privateKey>     - String - The private key of the market being creted.\n'
            + '    <address>        - String - [TODO]';
>>>>>>> 5bb2be92
    }

    /**
     * data.params[]:
     *  [0]: name
     *  [1]: private_key
     *  [2]: address
     *
     * @param data
     * @returns {Promise<Market>}
     */
    @validate()
    public async execute( @request(RpcRequest) data: any): Promise<Market> {
        return this.marketService.create({
            name : data.params[0],
            private_key : data.params[1],
            address : data.params[2]
        } as MarketCreateRequest);
    }

    public help(): string {
        return this.helpStr;
    }

    public example(): any {
        return null;
    }
}<|MERGE_RESOLUTION|>--- conflicted
+++ resolved
@@ -7,18 +7,12 @@
 import { Market } from '../../models/Market';
 import { RpcCommandInterface } from '../RpcCommandInterface';
 import { MarketCreateRequest } from '../../requests/MarketCreateRequest';
-import {CommandEnumType, Commands} from '../CommandEnumType';
+import { Commands} from '../CommandEnumType';
 import { BaseCommand } from '../BaseCommand';
-import { RpcCommandFactory } from '../../factories/RpcCommandFactory';
 
 export class MarketCreateCommand extends BaseCommand implements RpcCommandInterface<Market> {
 
     public log: LoggerType;
-<<<<<<< HEAD
-=======
-    public name: string;
-    public helpStr: string;
->>>>>>> 5bb2be92
 
     constructor(
         @inject(Types.Core) @named(Core.Logger) public Logger: typeof LoggerType,
@@ -26,14 +20,6 @@
     ) {
         super(Commands.MARKET_ADD);
         this.log = new Logger(__filename);
-<<<<<<< HEAD
-=======
-        this.name = 'addmarket';
-        this.helpStr = 'addmarket <name> <privateKey> <address>\n'
-            + '    <name>           - String - The unique name of the market being created.\n'
-            + '    <privateKey>     - String - The private key of the market being creted.\n'
-            + '    <address>        - String - [TODO]';
->>>>>>> 5bb2be92
     }
 
     /**
@@ -55,10 +41,10 @@
     }
 
     public help(): string {
-        return this.helpStr;
+        return this.getName() + ' <name> <privateKey> <address>\n'
+            + '    <name>           - String - The unique name of the market being created.\n'
+            + '    <privateKey>     - String - The private key of the market being creted.\n'
+            + '    <address>        - String - [TODO]';
     }
 
-    public example(): any {
-        return null;
-    }
 }