import { inject, named } from 'inversify';
import { validate, request } from '../../../core/api/Validate';
import { Logger as LoggerType } from '../../../core/Logger';
import { Types, Core, Targets } from '../../../constants';
import { EscrowService } from '../../services/EscrowService';
import { RpcRequest } from '../../requests/RpcRequest';
import { RpcCommandInterface } from '../RpcCommandInterface';
import { Commands} from '../CommandEnumType';
import { BaseCommand } from '../BaseCommand';

export class EscrowDestroyCommand extends BaseCommand implements RpcCommandInterface<void> {

    public log: LoggerType;

    constructor(
        @inject(Types.Core) @named(Core.Logger) public Logger: typeof LoggerType,
        @inject(Types.Service) @named(Targets.Service.EscrowService) private escrowService: EscrowService
    ) {
        super(Commands.ESCROW_REMOVE);
        this.log = new Logger(__filename);
    }

    /**
     * data.params[]:
     *  [0]: ListingItemTemplate.id
     * @param data
     * @returns {Promise<Escrow>}
     */
    @validate()
    public async execute( @request(RpcRequest) data: RpcRequest): Promise<void> {
        return this.escrowService.destroyCheckByListingItem(data.params[0]);
    }

    public usage(): string {
        return this.getName() + ' <listingItemTemplateId> ';
    }

    public help(): string {
<<<<<<< HEAD
        return this.getName() + ' <listingItemTemplateId> \n'
=======
        return this.usage() + ' -  ' + this.description() + '\n'
>>>>>>> e9a2cf1c
            + '    <listingItemTemplateId>  - Numeric - The ID belonging to the listing item \n'
            + '                                template that the escrow we want to delete is \n'
            + '                                associated with. ';
    }

    public description(): string {
        return 'Command for removing an escrow, identified by listingItemTemplateId.';
    }

    public example(): string {
        return 'escrow ' + this.getName() + ' 1 ';
    }
}<|MERGE_RESOLUTION|>--- conflicted
+++ resolved
@@ -36,11 +36,7 @@
     }
 
     public help(): string {
-<<<<<<< HEAD
-        return this.getName() + ' <listingItemTemplateId> \n'
-=======
         return this.usage() + ' -  ' + this.description() + '\n'
->>>>>>> e9a2cf1c
             + '    <listingItemTemplateId>  - Numeric - The ID belonging to the listing item \n'
             + '                                template that the escrow we want to delete is \n'
             + '                                associated with. ';
