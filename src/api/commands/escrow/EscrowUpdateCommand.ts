import { inject, named } from 'inversify';
import { validate, request } from '../../../core/api/Validate';
import { Logger as LoggerType } from '../../../core/Logger';
import { Types, Core, Targets } from '../../../constants';
import { EscrowService } from '../../services/EscrowService';
import { RpcRequest } from '../../requests/RpcRequest';
import { Escrow } from '../../models/Escrow';
import { RpcCommandInterface } from '../RpcCommandInterface';
import { Commands} from '../CommandEnumType';
import { BaseCommand } from '../BaseCommand';

export class EscrowUpdateCommand extends BaseCommand implements RpcCommandInterface<Escrow> {

    public log: LoggerType;

    constructor(
        @inject(Types.Core) @named(Core.Logger) public Logger: typeof LoggerType,
        @inject(Types.Service) @named(Targets.Service.EscrowService) private escrowService: EscrowService
    ) {
        super(Commands.ESCROW_UPDATE);
        this.log = new Logger(__filename);
    }

    /**
     * data.params[]:
     *  [0]: ListingItemTemplate.id
     *  [1]: escrowtype
     *  [2]: buyer ratio
     *  [3]: seller ratio
     * @param data
     * @returns {Promise<Escrow>}
     */
    @validate()
    public async execute( @request(RpcRequest) data: RpcRequest): Promise<Escrow> {
        return this.escrowService.updateCheckByListingItem({
            listingItemTemplateId: data.params[0],
            type: data.params[1],
            ratio: {
                buyer: data.params[2],
                seller: data.params[3]
            }
        });
    }

    public usage(): string {
        return this.getName() + ' <listingItemTemplateId> <escrowType> <buyerRatio> <sellerRatio> ';
    }

    public help(): string {
<<<<<<< HEAD
        return this.getName() + ' <listingItemTemplateId> <escrowType> <buyerRatio> <sellerRatio> \n'
=======
        return this.usage() + ' -  ' + this.description() + '\n'
>>>>>>> e9a2cf1c
            + '    <listingItemTemplateId>  - Numeric - The ID of the listing item template \n'
            + '                                associated with the escrow we want to modify. \n'
            + '    <escrowType>             - String - The escrow type we want to give to the \n'
            + '                                escrow we are modifying. \n'
            + '                             - ENUM{NOP,MAD} - The escrow type to give to the \n'
            + '                                escrow we are modifying. \n'
            + '    <buyerRatio>             - Numeric - [TODO] \n'
            + '    <sellerRatio>            - Numeric - [TODO] ';
    }

    public description(): string {
        return 'Update the details of an escrow given by listingItemTemplateId.';
    }


}<|MERGE_RESOLUTION|>--- conflicted
+++ resolved
@@ -47,11 +47,7 @@
     }
 
     public help(): string {
-<<<<<<< HEAD
-        return this.getName() + ' <listingItemTemplateId> <escrowType> <buyerRatio> <sellerRatio> \n'
-=======
         return this.usage() + ' -  ' + this.description() + '\n'
->>>>>>> e9a2cf1c
             + '    <listingItemTemplateId>  - Numeric - The ID of the listing item template \n'
             + '                                associated with the escrow we want to modify. \n'
             + '    <escrowType>             - String - The escrow type we want to give to the \n'
