--- conflicted
+++ resolved
@@ -64,11 +64,7 @@
     }
 
     public help(): string {
-<<<<<<< HEAD
-        return this.getName() + ' [<itemhash> [<memo>]] \n'
-=======
         return this.usage() + ' -  ' + this.description() + '\n'
->>>>>>> e9a2cf1c
             + '    <itemhash>               - String - The hash of the listing item for which we want to \n'
             + '                                lock escrow. \n'
             + '    <memo>                   - String - The memo of the Escrow ';
