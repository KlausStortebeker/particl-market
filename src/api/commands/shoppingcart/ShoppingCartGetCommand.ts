--- conflicted
+++ resolved
@@ -38,10 +38,6 @@
     }
 
     public description(): string {
-<<<<<<< HEAD
-        return 'Get shopping cart by given cart id';
-=======
         return 'Get shopping cart via given cart id';
->>>>>>> abd520d8
     }
 }