import { inject, named } from 'inversify';
import { validate, request } from '../../../core/api/Validate';
import { Logger as LoggerType } from '../../../core/Logger';
import { Types, Core, Targets } from '../../../constants';
import { ItemInformationService } from '../../services/ItemInformationService';
import { RpcRequest } from '../../requests/RpcRequest';
import { ItemInformationUpdateRequest } from '../../requests/ItemInformationUpdateRequest';
import { ItemInformation } from '../../models/ItemInformation';
import { RpcCommandInterface } from '../RpcCommandInterface';
import { Commands} from '../CommandEnumType';
import { BaseCommand } from '../BaseCommand';

export class ItemInformationUpdateCommand extends BaseCommand implements RpcCommandInterface<ItemInformation> {

    public log: LoggerType;

    constructor(
        @inject(Types.Core) @named(Core.Logger) public Logger: typeof LoggerType,
        @inject(Types.Service) @named(Targets.Service.ItemInformationService) private itemInformationService: ItemInformationService
    ) {
        super(Commands.ITEMINFORMATION_UPDATE);
        this.log = new Logger(__filename);
    }

    /**
     * data.params[]:
     *  [0]: listing template id
     *  [1]: title
     *  [2]: short-description
     *  [3]: long-description
     *  [4]: categoryId
     *
     * @param data
     * @returns {Promise<ItemInformation>}
     */
    @validate()
    public async execute( @request(RpcRequest) data: RpcRequest): Promise<ItemInformation> {
        return this.itemInformationService.updateWithCheckListingTemplate({
            listing_item_template_id: data.params[0],
            title: data.params[1],
            shortDescription: data.params[2],
            longDescription: data.params[3],
            itemCategory: {
                id: data.params[4]
            }
        } as ItemInformationUpdateRequest);
    }

    public usage(): string {
        return this.getName() + ' <listingItemTemplateId> <title> <shortDescription> <longDescription> <categoryId> ';
    }

    public help(): string {
<<<<<<< HEAD
        return this.getName() + ' <listingItemTemplateId> <title> <shortDescription> <longDescription> <categoryId> \n'
=======
        return this.usage() + ' -  ' + this.description() + ' \n'
>>>>>>> e9a2cf1c
            + '    <listingItemTemplateId>       - Numeric - The ID of the listing item template \n'
            + '                                     whose associated item information we want to \n'
            + '                                     update. \n'
            + '    <title>                       - String - The new title of the item information \n'
            + '                                     we\'re updating. \n'
            + '    <shortDescription>            - String - The new short description of the item \n'
            + '                                     information we\'re updating. \n'
            + '    <longDescription>             - String - The new long description of the item \n'
            + '                                     information we\'re updating. \n'
            + '    <categoryId>                  - String - The ID that identifies the new \n'
            + '                                     category we want to assign to the item \n'
            + '                                     information we\'re updating. ';
    }

    public description(): string {
        return 'Update the item details of an item information given by listingItemTemplateId.';
    }

    public example(): string {
        return 'information ' + this.getName() + ' 1 Cigarettes \'Cigarette packet\' \'COUGHING NAILS -- when you\\\'ve just got to have a cigarette.\' 76';
    }
}<|MERGE_RESOLUTION|>--- conflicted
+++ resolved
@@ -51,11 +51,7 @@
     }
 
     public help(): string {
-<<<<<<< HEAD
-        return this.getName() + ' <listingItemTemplateId> <title> <shortDescription> <longDescription> <categoryId> \n'
-=======
         return this.usage() + ' -  ' + this.description() + ' \n'
->>>>>>> e9a2cf1c
             + '    <listingItemTemplateId>       - Numeric - The ID of the listing item template \n'
             + '                                     whose associated item information we want to \n'
             + '                                     update. \n'
