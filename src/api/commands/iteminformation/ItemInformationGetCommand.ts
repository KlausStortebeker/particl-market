--- conflicted
+++ resolved
@@ -6,18 +6,12 @@
 import { RpcRequest } from '../../requests/RpcRequest';
 import { ItemInformation } from '../../models/ItemInformation';
 import { RpcCommandInterface } from '../RpcCommandInterface';
-import {CommandEnumType, Commands} from '../CommandEnumType';
+import { Commands} from '../CommandEnumType';
 import { BaseCommand } from '../BaseCommand';
-import { RpcCommandFactory } from '../../factories/RpcCommandFactory';
 
 export class ItemInformationGetCommand extends BaseCommand implements RpcCommandInterface<ItemInformation> {
 
     public log: LoggerType;
-<<<<<<< HEAD
-=======
-    public name: string;
-    public helpStr: string;
->>>>>>> 5bb2be92
 
     constructor(
         @inject(Types.Core) @named(Core.Logger) public Logger: typeof LoggerType,
@@ -25,13 +19,6 @@
     ) {
         super(Commands.ITEMINFORMATION_GET);
         this.log = new Logger(__filename);
-<<<<<<< HEAD
-=======
-        this.name = 'getiteminformation';
-        this.helpStr = 'getiteminformation <itemInformationId>\n'
-            + '    <itemInformationId>             - Numeric - The ID of the item information we want\n'
-            + '                                       to retrieve.';
->>>>>>> 5bb2be92
     }
 
     /**
@@ -49,11 +36,9 @@
     }
 
     public help(): string {
-        return this.helpStr;
-    }
-
-    public example(): any {
-        return null;
+        return this.getName() + ' <itemInformationId>\n'
+            + '    <itemInformationId>             - Numeric - The ID of the item information we want\n'
+            + '                                       to retrieve.';
     }
 
 }