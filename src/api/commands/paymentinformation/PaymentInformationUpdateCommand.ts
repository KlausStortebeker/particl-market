import { inject, named } from 'inversify';
import { validate, request } from '../../../core/api/Validate';
import { Logger as LoggerType } from '../../../core/Logger';
import { Types, Core, Targets } from '../../../constants';
import { PaymentInformationService } from '../../services/PaymentInformationService';
import { RpcRequest } from '../../requests/RpcRequest';
import { PaymentInformationUpdateRequest } from '../../requests/PaymentInformationUpdateRequest';
import { PaymentInformation } from '../../models/PaymentInformation';
import { RpcCommandInterface } from '../RpcCommandInterface';
import { CryptocurrencyAddressType } from '../../enums/CryptocurrencyAddressType';
import { Commands} from '../CommandEnumType';
import { BaseCommand } from '../BaseCommand';

export class PaymentInformationUpdateCommand extends BaseCommand implements RpcCommandInterface<PaymentInformation> {

    public log: LoggerType;

    constructor(
        @inject(Types.Core) @named(Core.Logger) public Logger: typeof LoggerType,
        @inject(Types.Service) @named(Targets.Service.PaymentInformationService) private paymentInformationService: PaymentInformationService
    ) {
        super(Commands.PAYMENTINFORMATION_UPDATE);
        this.log = new Logger(__filename);
    }

    /**
     * data.params[]:
     *  [0]: ListingItemTemplate.id
     *  [1]: payment type
     *  [2]: currency
     *  [3]: base price
     *  [4]: domestic shipping price
     *  [5]: international shipping price
     *  [6]: payment address
     *
     * @param data
     * @returns {Promise<PaymentInformation>}
     */
    @validate()
    public async execute( @request(RpcRequest) data: RpcRequest): Promise<PaymentInformation> {
        return this.paymentInformationService.updateByListingId({
            listing_item_template_id : data.params[0],
            type: data.params[1],
            itemPrice: {
                currency: data.params[2],
                basePrice: data.params[3],
                shippingPrice: {
                    domestic: data.params[4],
                    international: data.params[5]
                },
                cryptocurrencyAddress: {
                    type: CryptocurrencyAddressType.NORMAL,
                    address: data.params[6]
                }
            }
        } as PaymentInformationUpdateRequest);
    }

    public usage(): string {
        return this.getName() + ' <listingItemTemplateId> <paymentType> <currency> <basePrice> <domesticShippingPrice>'
<<<<<<< HEAD
            + ' <internationalShippingPrice> <paymentAddress> \n'
=======
            + ' <internationalShippingPrice> <paymentAddress> ';
    }

    public help(): string {
        return this.usage() + ' -  ' + this.description() + ' \n'
>>>>>>> e9a2cf1c
            + '    <listingItemTemplateId>       - Numeric - The ID of the listing item template \n'
            + '                                     we want to associate this payment information \n'
            + '                                     with. \n'
            + '    <paymentType>                 - String  - Whether associated items are for free or \n'
            + '                                     for sale. \n'
            + '    <currency>                    - String  - The currency that we want to receive \n'
            + '                                     payment in. \n'
            + '    <basePrice>                   - Numeric - The base price of the item associated \n'
            + '                                     with this object. \n'
            + '    <domesticShippingPrice>       - Numeric - The domestic shipping price of the \n'
            + '                                     item associated with this object. \n'
            + '    <internationalShippingPrice>  - Numeric - The international shipping price of \n'
            + '                                     the item associated with this object. \n'
            + '    <paymentAddress>              - String  - The cryptocurrency address we want to \n'
            + '                                     receive payment in. ';
    }

    public description(): string {
        return 'Update the details of payment information associated with listingItemTemplateId.';
    }

    public example(): string {
        return 'payment ' + this.getName() + '  1 FREE PART 123 12 34 PkE5U1Erz9bANXAxvHeiw6t14vDTP9EdNM ';
    }
}<|MERGE_RESOLUTION|>--- conflicted
+++ resolved
@@ -58,15 +58,11 @@
 
     public usage(): string {
         return this.getName() + ' <listingItemTemplateId> <paymentType> <currency> <basePrice> <domesticShippingPrice>'
-<<<<<<< HEAD
-            + ' <internationalShippingPrice> <paymentAddress> \n'
-=======
             + ' <internationalShippingPrice> <paymentAddress> ';
     }
 
     public help(): string {
         return this.usage() + ' -  ' + this.description() + ' \n'
->>>>>>> e9a2cf1c
             + '    <listingItemTemplateId>       - Numeric - The ID of the listing item template \n'
             + '                                     we want to associate this payment information \n'
             + '                                     with. \n'
