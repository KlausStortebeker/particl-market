import * as Bookshelf from 'bookshelf';
import { inject, named } from 'inversify';
import { validate, request } from '../../../core/api/Validate';
import { Logger as LoggerType } from '../../../core/Logger';
import { Types, Core, Targets } from '../../../constants';
import { ItemCategoryService } from '../../services/ItemCategoryService';
import { RpcRequest } from '../../requests/RpcRequest';
import { ItemCategory } from '../../models/ItemCategory';
import { RpcCommandInterface } from '../RpcCommandInterface';
import {CommandEnumType, Commands} from '../CommandEnumType';
import { BaseCommand } from '../BaseCommand';
import { RpcCommandFactory } from '../../factories/RpcCommandFactory';

export class ItemCategoryFindCommand extends BaseCommand implements RpcCommandInterface<Bookshelf.Collection<ItemCategory>> {

    public log: LoggerType;
<<<<<<< HEAD
=======
    public name: string;
    public helpStr: string;
>>>>>>> 5bb2be92

    constructor(
        @inject(Types.Core) @named(Core.Logger) public Logger: typeof LoggerType,
        @inject(Types.Service) @named(Targets.Service.ItemCategoryService) private itemCategoryService: ItemCategoryService
    ) {
        super(Commands.CATEGORY_SEARCH);
        this.log = new Logger(__filename);
<<<<<<< HEAD
=======
        this.name = 'findcategory';
        this.helpStr = 'findcategory [<searchString>]\n'
            + '    <searchString>                  - [optional] String - A search string for finding\n'
            + '                                       categories by name.';
>>>>>>> 5bb2be92
    }

    /**
     * data.params[]:
     *  [0]: searchString, string, can be null
     *
     * @param data
     * @returns {Promise<ItemCategory>}
     */
    @validate()
    public async execute( @request(RpcRequest) data: any): Promise<Bookshelf.Collection<ItemCategory>> {
        return await this.itemCategoryService.findByName(data.params[0]);
    }

    public help(): string {
        return this.helpStr;
    }

    public example(): any {
        return null;
    }

}<|MERGE_RESOLUTION|>--- conflicted
+++ resolved
@@ -7,18 +7,12 @@
 import { RpcRequest } from '../../requests/RpcRequest';
 import { ItemCategory } from '../../models/ItemCategory';
 import { RpcCommandInterface } from '../RpcCommandInterface';
-import {CommandEnumType, Commands} from '../CommandEnumType';
+import { Commands} from '../CommandEnumType';
 import { BaseCommand } from '../BaseCommand';
-import { RpcCommandFactory } from '../../factories/RpcCommandFactory';
 
 export class ItemCategoryFindCommand extends BaseCommand implements RpcCommandInterface<Bookshelf.Collection<ItemCategory>> {
 
     public log: LoggerType;
-<<<<<<< HEAD
-=======
-    public name: string;
-    public helpStr: string;
->>>>>>> 5bb2be92
 
     constructor(
         @inject(Types.Core) @named(Core.Logger) public Logger: typeof LoggerType,
@@ -26,13 +20,6 @@
     ) {
         super(Commands.CATEGORY_SEARCH);
         this.log = new Logger(__filename);
-<<<<<<< HEAD
-=======
-        this.name = 'findcategory';
-        this.helpStr = 'findcategory [<searchString>]\n'
-            + '    <searchString>                  - [optional] String - A search string for finding\n'
-            + '                                       categories by name.';
->>>>>>> 5bb2be92
     }
 
     /**
@@ -48,11 +35,9 @@
     }
 
     public help(): string {
-        return this.helpStr;
-    }
-
-    public example(): any {
-        return null;
+        return this.getName() + ' [<searchString>]\n'
+            + '    <searchString>                  - [optional] String - A search string for finding\n'
+            + '                                       categories by name.';
     }
 
 }