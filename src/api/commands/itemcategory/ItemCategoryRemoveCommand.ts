import { Logger as LoggerType } from '../../../core/Logger';
import { inject, named } from 'inversify';
import { validate, request } from '../../../core/api/Validate';
import { Types, Core, Targets } from '../../../constants';
import { ItemCategoryService } from '../../services/ItemCategoryService';
import { ListingItemService } from '../../services/ListingItemService';
import { ListingItemTemplateService } from '../../services/ListingItemTemplateService';
import { RpcRequest } from '../../requests/RpcRequest';
import { RpcCommandInterface } from '../RpcCommandInterface';
import { MessageException } from '../../exceptions/MessageException';
import { ListingItemTemplateSearchParams } from '../../requests/ListingItemTemplateSearchParams';
import {CommandEnumType, Commands} from '../CommandEnumType';
import { BaseCommand } from '../BaseCommand';
import { RpcCommandFactory } from '../../factories/RpcCommandFactory';

export class ItemCategoryRemoveCommand extends BaseCommand implements RpcCommandInterface<void> {

    public log: LoggerType;
<<<<<<< HEAD
=======
    public name: string;
    public helpStr: string;
>>>>>>> 5bb2be92

    constructor(
        @inject(Types.Core) @named(Core.Logger) public Logger: typeof LoggerType,
        @inject(Types.Service) @named(Targets.Service.ItemCategoryService) private itemCategoryService: ItemCategoryService,
        @inject(Types.Service) @named(Targets.Service.ListingItemService) private listingItemService: ListingItemService,
        @inject(Types.Service) @named(Targets.Service.ListingItemTemplateService) private listingItemTemplateService: ListingItemTemplateService
    ) {
        super(Commands.CATEGORY_REMOVE);
        this.log = new Logger(__filename);
<<<<<<< HEAD
=======
        this.name = 'removecategory';
        this.helpStr = 'removecategory <categoryId>\n'
            + '    <categoryId>                    - Numeric - The ID belonging to the category we\n'
            + '                                       want to destroy.';
>>>>>>> 5bb2be92
    }

    /**
     * remove user defined category
     * data.params[]:
     *  [0]: category id
     *
     * @param data
     * @returns {Promise<void>}
     */
    @validate()
    public async execute( @request(RpcRequest) data: any): Promise<void> {
        const categoryId = data.params[0];
        const isDelete = await this.isDoable(categoryId);
        if (isDelete) {
            // check listingItemTemplate related with category
            const listingItemTemplates = await this.listingItemTemplateService.search({
                page: 1, pageLimit: 10, order: 'ASC', category: categoryId, profileId: 0
            } as ListingItemTemplateSearchParams);
            if (listingItemTemplates.toJSON().length > 0) {
                // not be delete its a associated with listingItemTemplate
                throw new MessageException(`Category associated with listing-item-template can't be delete. id= ${categoryId}`);
            }
            return await this.itemCategoryService.destroy(categoryId);
        } else {
            throw new MessageException(`category can't be delete. id= ${categoryId}`);
        }
    }

    public help(): string {
        return this.helpStr;
    }

    public example(): any {
        return null;
    }

    /**
     * function to check category is default, check category is not associated with listing-item
     *
     * @param data
     * @returns {Promise<boolean>}
     */
    private async isDoable(categoryId: number): Promise<boolean> {
        const itemCategory = await this.itemCategoryService.findOne(categoryId);
        // check category has key
        if (itemCategory.Key != null) {
            // not be update/delete its a default category
            throw new MessageException(`Default category can't be update or delete. id= ${categoryId}`);
        }
        // check listingItem realted with category id
        const listingItem = await this.listingItemService.findByCategory(categoryId);
        if (listingItem.toJSON().length > 0) {
            // not be update/delete its a related with listing-items
            throw new MessageException(`Category related with listing-items can't be update or delete. id= ${categoryId}`);
        }
        return true;
    }
}<|MERGE_RESOLUTION|>--- conflicted
+++ resolved
@@ -9,18 +9,12 @@
 import { RpcCommandInterface } from '../RpcCommandInterface';
 import { MessageException } from '../../exceptions/MessageException';
 import { ListingItemTemplateSearchParams } from '../../requests/ListingItemTemplateSearchParams';
-import {CommandEnumType, Commands} from '../CommandEnumType';
+import { Commands} from '../CommandEnumType';
 import { BaseCommand } from '../BaseCommand';
-import { RpcCommandFactory } from '../../factories/RpcCommandFactory';
 
 export class ItemCategoryRemoveCommand extends BaseCommand implements RpcCommandInterface<void> {
 
     public log: LoggerType;
-<<<<<<< HEAD
-=======
-    public name: string;
-    public helpStr: string;
->>>>>>> 5bb2be92
 
     constructor(
         @inject(Types.Core) @named(Core.Logger) public Logger: typeof LoggerType,
@@ -30,13 +24,6 @@
     ) {
         super(Commands.CATEGORY_REMOVE);
         this.log = new Logger(__filename);
-<<<<<<< HEAD
-=======
-        this.name = 'removecategory';
-        this.helpStr = 'removecategory <categoryId>\n'
-            + '    <categoryId>                    - Numeric - The ID belonging to the category we\n'
-            + '                                       want to destroy.';
->>>>>>> 5bb2be92
     }
 
     /**
@@ -67,11 +54,9 @@
     }
 
     public help(): string {
-        return this.helpStr;
-    }
-
-    public example(): any {
-        return null;
+        return this.getName() + ' <categoryId>\n'
+            + '    <categoryId>                    - Numeric - The ID belonging to the category we\n'
+            + '                                       want to destroy.';
     }
 
     /**
