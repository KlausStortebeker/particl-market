import { Logger as LoggerType } from '../../../core/Logger';
import { inject, named } from 'inversify';
import { validate, request } from '../../../core/api/Validate';
import { Types, Core, Targets } from '../../../constants';
import { ItemCategoryService } from '../../services/ItemCategoryService';
import { RpcRequest } from '../../requests/RpcRequest';
import { ItemCategoryCreateRequest } from '../../requests/ItemCategoryCreateRequest';
import { ItemCategory } from '../../models/ItemCategory';
import { RpcCommandInterface } from '../RpcCommandInterface';
import { Commands } from '../CommandEnumType';
import { BaseCommand } from '../BaseCommand';
import { MessageException } from '../../exceptions/MessageException';

export class ItemCategoryAddCommand extends BaseCommand implements RpcCommandInterface<ItemCategory> {

    public log: LoggerType;

    constructor(
        @inject(Types.Core) @named(Core.Logger) public Logger: typeof LoggerType,
        @inject(Types.Service) @named(Targets.Service.ItemCategoryService) private itemCategoryService: ItemCategoryService
    ) {
        super(Commands.CATEGORY_ADD);
        this.log = new Logger(__filename);
    }

    /**
     * creates a new user defined category, these don't have a key and they always need to have a parent_item_category_id
     *
     * data.params[]:
     *  [0]: category name
     *  [1]: description
     *  [2]: parent_item_category_id id/key
     *
     * @param data
     * @returns {Promise<ItemCategory>}
     */
    @validate()
    public async execute( @request(RpcRequest) data: RpcRequest): Promise<ItemCategory> {
        if (data.params[2]) {
            const parentItemCategory = data.params[2];
            const parentItemCategoryId = await this.getCategoryIdByKey(parentItemCategory);
            return await this.itemCategoryService.create({
                name: data.params[0],
                description: data.params[1],
                parent_item_category_id: parentItemCategoryId
            } as ItemCategoryCreateRequest);
        } else {
            throw new MessageException(`Parent category can't be null or undefined!`);
        }
    }

    public usage(): string {
        return this.getName() + ' <categoryName> <description> (<parentItemCategoryId>|<parentItemCategoryKey>) ';
    }

    public help(): string {
<<<<<<< HEAD
        return this.getName() + ' <categoryName> <description> (<parentItemCategoryId>|<parentItemCategoryKey>) \n'
=======
        return this.usage() + ' -  ' + this.description() + ' \n'
>>>>>>> e9a2cf1c
            + '    <categoryName>                - String - The name of the category to create. \n'
            + '    <description>                 - String - A description of the category to \n'
            + '                                     create. \n'
            + '    <parentItemCategoryId>        - Numeric - The ID of the parent category of the \n'
            + '                                     category we\'re creating. \n'
            + '    <parentItemCategoryKey>       - String - The identifying key of the parent \n'
            + '                                     category of the category we\'re creating. ';
    }

    public description(): string {
        return 'Command for adding an item category.';
    }

    public example(): string {
        return 'category ' + this.getName() + ' newCategory \'description of the new category\' cat_wholesale_other ';
    }

    /**
     * function to return category id
     * TODO: NOTE: This function may be duplicated between commands.
     *
     * @param data
     * @returns {Promise<number>}
     */
    private async getCategoryIdByKey(parentItemCategory: any): Promise<number> {
        let parentItemCategoryId;
        if (typeof parentItemCategory === 'number') {
            parentItemCategoryId = parentItemCategory;
        } else { // get category id by key
            parentItemCategory = await this.itemCategoryService.findOneByKey(parentItemCategory);
            parentItemCategoryId = parentItemCategory.id;
        }
        return parentItemCategoryId;
    }
}<|MERGE_RESOLUTION|>--- conflicted
+++ resolved
@@ -54,11 +54,7 @@
     }
 
     public help(): string {
-<<<<<<< HEAD
-        return this.getName() + ' <categoryName> <description> (<parentItemCategoryId>|<parentItemCategoryKey>) \n'
-=======
         return this.usage() + ' -  ' + this.description() + ' \n'
->>>>>>> e9a2cf1c
             + '    <categoryName>                - String - The name of the category to create. \n'
             + '    <description>                 - String - A description of the category to \n'
             + '                                     create. \n'
