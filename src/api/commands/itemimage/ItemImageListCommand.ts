--- conflicted
+++ resolved
@@ -58,12 +58,7 @@
     }
 
     public help(): string {
-<<<<<<< HEAD
-        return this.getName()
-            + ' (template <listingItemTemplateId>|item <listingItemId>) \n'
-=======
         return this.usage() + ' -  ' + this.description() + ' \n'
->>>>>>> e9a2cf1c
             + '    <listingItemTemplateId>       - Numeric - The ID of the listing item template whose images we want to list. \n'
             + '    <listingItemId>               - Numeric - The ID of the listing item whose images we want to list. ';
     }
