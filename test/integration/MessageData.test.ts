import { app } from '../../src/app';
import { Logger as LoggerType } from '../../src/core/Logger';
import { Types, Core, Targets } from '../../src/constants';
import { TestUtil } from './lib/TestUtil';
import { TestDataService } from '../../src/api/services/TestDataService';

import { ValidationException } from '../../src/api/exceptions/ValidationException';
import { NotFoundException } from '../../src/api/exceptions/NotFoundException';

import { MessageData } from '../../src/api/models/MessageData';
import { ActionMessage } from '../../src/api/models/ActionMessage';

import { MessageDataService } from '../../src/api/services/MessageDataService';
import { ActionMessageCreateRequest } from '../../src/api/requests/ActionMessageCreateRequest';
import { MessageDataCreateRequest } from '../../src/api/requests/MessageDataCreateRequest';
import { MessageDataUpdateRequest } from '../../src/api/requests/MessageDataUpdateRequest';
import { GenerateListingItemParams } from '../../src/api/requests/params/GenerateListingItemParams';
import { CreatableModel } from '../../src/api/enums/CreatableModel';
import { TestDataGenerateRequest } from '../../src/api/requests/TestDataGenerateRequest';
import { MessageInfoCreateRequest } from '../../src/api/requests/MessageInfoCreateRequest';
import { MessageEscrowCreateRequest } from '../../src/api/requests/MessageEscrowCreateRequest';
import { MessageObjectCreateRequest } from '../../src/api/requests/MessageObjectCreateRequest';
import { ActionMessageService } from '../../src/api/services/ActionMessageService';


describe('MessageData', () => {
    jasmine.DEFAULT_TIMEOUT_INTERVAL = process.env.JASMINE_TIMEOUT;

    const log: LoggerType = new LoggerType(__filename);
    const testUtil = new TestUtil();

    let testDataService: TestDataService;
    let messageDataService: MessageDataService;
    let actionMessageService: ActionMessageService;

<<<<<<< HEAD
    let createdMessageData;
    let createdActionMessageId;
=======
    // let createdId;
>>>>>>> 6bf734ae

    const testData = {
        msgid: 'fdd0b25a000000007188f0fc4cd57a37aa5a9ab26463510568e99d7d',
        version: '0300',
        received: new Date(),
        sent: new Date(),
        from: 'piyLdJcTzR72DsYh2j5wPWUUmwURfczTR3',
        to: 'pmktyVZshdMAQ6DPbbRXEFNGuzMbTMkqAA'
    } as MessageDataCreateRequest;

    const testDataActionMessage = {
        action: 'MPA_LOCK',
        nonce: 'randomness',
        accepted: true,
        info: {
            address: '20 seventeen street, march city, 2017',
            memo: 'Please deliver by 17 March 2017'
        } as MessageInfoCreateRequest,
        escrow: {
            rawtx: 'rawtx',
            type: 'refund'
        } as MessageEscrowCreateRequest,
        data: testData,
        objects: []
    } as ActionMessageCreateRequest;


    const testDataUpdated = {
        msgid: 'fdd0b25a000000007188f0fc4cd57a37aa5a9ab26463510568e99d7d_UPDATED',
        version: '0300_UPDATED',
        received: new Date(),
        sent: new Date(),
        from: 'piyLdJcTzR72DsYh2j5wPWUUmwURfczTR3_UPDATED',
        to: 'pmktyVZshdMAQ6DPbbRXEFNGuzMbTMkqAA_UPDATED'
    } as MessageDataUpdateRequest;

    beforeAll(async () => {
        await testUtil.bootstrapAppContainer(app);  // bootstrap the app

        testDataService = app.IoC.getNamed<TestDataService>(Types.Service, Targets.Service.TestDataService);
        messageDataService = app.IoC.getNamed<MessageDataService>(Types.Service, Targets.Service.MessageDataService);
        actionMessageService = app.IoC.getNamed<ActionMessageService>(Types.Service, Targets.Service.ActionMessageService);

        // clean up the db, first removes all data and then seeds the db with default data
        await testDataService.clean();

        const generateParams = new GenerateListingItemParams([
            true,   // generateItemInformation
            true,   // generateShippingDestinations
            true,   // generateItemImages
            true,   // generatePaymentInformation
            true,   // generateEscrow
            true,   // generateItemPrice
            true,   // generateMessagingInformation
            true    // generateListingItemObjects
        ]).toParamsArray();

        // create listingitem without ShippingDestinations and store its id for testing
        const listingItems = await testDataService.generate({
            model: CreatableModel.LISTINGITEM,  // what to generate
            amount: 1,                          // how many to generate
            withRelated: true,                  // return model
            generateParams                      // what kind of data to generate
        } as TestDataGenerateRequest);
        const createdListingItem = listingItems[0].toJSON();

        // create actionMessage
        testDataActionMessage.listing_item_id = createdListingItem.id;
    });

    afterAll(async () => {
        //
    });

<<<<<<< HEAD

=======
    test('Should throw ValidationException because there is no related_id', async () => {
        expect.assertions(1);
        await messageDataService.create({}).catch(e =>
            expect(e).toEqual(new ValidationException('Request body is not valid', []))
        );
    });
/*
>>>>>>> 6bf734ae
    test('Should create a new message data', async () => {
        let actionMessageModel: ActionMessage = await actionMessageService.create(testDataActionMessage);

        actionMessageModel = actionMessageModel.toJSON();
        createdActionMessageId = actionMessageModel.id;
        const result: any = actionMessageModel.MessageData;
        createdMessageData = result;

        // MessageData
        expect(result.actionMessageId).toBe(createdActionMessageId);
        expect(result.from).toBe(testData.from);
        expect(result.msgid).toBe(testData.msgid);
        expect(result.received).toBeDefined();
        expect(result.sent).toBeDefined();
        expect(result.to).toBe(testData.to);
        expect(result.version).toBe(testData.version);
    });

    test('Should throw ValidationException because we want to create a empty message data', async () => {
        expect.assertions(1);
        await messageDataService.create({} as MessageDataCreateRequest).catch(e =>
            expect(e).toEqual(new ValidationException('Request body is not valid', []))
        );
    });

    test('Should list message datas with our new create one', async () => {
        const messageDataCollection = await messageDataService.findAll();
        const messageData = messageDataCollection.toJSON();
        expect(messageData.length).toBe(1);

        const result = messageData[0];

        // test the values
        expect(result.actionMessageId).toBe(createdActionMessageId);
        expect(result.from).toBe(testData.from);
        expect(result.msgid).toBe(testData.msgid);
        expect(result.received).toBeDefined();
        expect(result.sent).toBeDefined();
        expect(result.to).toBe(testData.to);
        expect(result.version).toBe(testData.version);
    });

    test('Should return one message data', async () => {
        const messageDataModel: MessageData = await messageDataService.findOne(createdMessageData.id);
        const result = messageDataModel.toJSON();

        // test the values
        expect(result.actionMessageId).toBe(createdActionMessageId);
        expect(result.from).toBe(testData.from);
        expect(result.msgid).toBe(testData.msgid);
        expect(result.received).toBeDefined();
        expect(result.sent).toBeDefined();
        expect(result.to).toBe(testData.to);
        expect(result.version).toBe(testData.version);
    });

    test('Should update the message data', async () => {
        const messageDataModel: MessageData = await messageDataService.update(createdMessageData.id, testDataUpdated);
        const result = messageDataModel.toJSON();

        // test the values
        expect(result.actionMessageId).toBe(createdActionMessageId);
        expect(result.msgid).toBe(testDataUpdated.msgid);
        expect(result.version).toBe(testDataUpdated.version);
        expect(result.received).not.toBe(createdMessageData.received);
        expect(result.sent).not.toBe(createdMessageData.sent);
        expect(result.from).toBe(testDataUpdated.from);
        expect(result.to).toBe(testDataUpdated.to);
    });

    test('Should delete the message data', async () => {
        expect.assertions(2);
        await messageDataService.destroy(createdMessageData.id);
        await messageDataService.findOne(createdMessageData.id).catch(e =>
            expect(e).toEqual(new NotFoundException(createdMessageData.id))
        );

        await actionMessageService.destroy(createdActionMessageId);
        await actionMessageService.findOne(createdActionMessageId).catch(e =>
            expect(e).toEqual(new NotFoundException(createdActionMessageId))
        );

    });
});<|MERGE_RESOLUTION|>--- conflicted
+++ resolved
@@ -33,12 +33,8 @@
     let messageDataService: MessageDataService;
     let actionMessageService: ActionMessageService;
 
-<<<<<<< HEAD
     let createdMessageData;
     let createdActionMessageId;
-=======
-    // let createdId;
->>>>>>> 6bf734ae
 
     const testData = {
         msgid: 'fdd0b25a000000007188f0fc4cd57a37aa5a9ab26463510568e99d7d',
@@ -113,17 +109,6 @@
         //
     });
 
-<<<<<<< HEAD
-
-=======
-    test('Should throw ValidationException because there is no related_id', async () => {
-        expect.assertions(1);
-        await messageDataService.create({}).catch(e =>
-            expect(e).toEqual(new ValidationException('Request body is not valid', []))
-        );
-    });
-/*
->>>>>>> 6bf734ae
     test('Should create a new message data', async () => {
         let actionMessageModel: ActionMessage = await actionMessageService.create(testDataActionMessage);
 
