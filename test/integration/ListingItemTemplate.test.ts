import { app } from '../../src/app';
import * as crypto from 'crypto-js';
import { Logger as LoggerType } from '../../src/core/Logger';
import { Types, Core, Targets } from '../../src/constants';
import { TestUtil } from './lib/TestUtil';
import { TestDataService } from '../../src/api/services/TestDataService';

import { ValidationException } from '../../src/api/exceptions/ValidationException';
import { NotFoundException } from '../../src/api/exceptions/NotFoundException';

import { ListingItemTemplate } from '../../src/api/models/ListingItemTemplate';
import { Country } from '../../src/api/enums/Country';
import { ShippingAvailability } from '../../src/api/enums/ShippingAvailability';
import { ImageDataProtocolType } from '../../src/api/enums/ImageDataProtocolType';
import { PaymentType } from '../../src/api/enums/PaymentType';
import { EscrowType } from '../../src/api/enums/EscrowType';
import { Currency } from '../../src/api/enums/Currency';
import { CryptocurrencyAddressType } from '../../src/api/enums/CryptocurrencyAddressType';
import { MessagingProtocolType } from '../../src/api/enums/MessagingProtocolType';

import { ListingItemTemplateService } from '../../src/api/services/ListingItemTemplateService';
import { ProfileService } from '../../src/api/services/ProfileService';
import { ItemInformationService } from '../../src/api/services/ItemInformationService';
import { PaymentInformationService } from '../../src/api/services/PaymentInformationService';
import { MessagingInformationService } from '../../src/api/services/MessagingInformationService';
import { ListingItemTemplateCreateRequest } from '../../src/api/requests/ListingItemTemplateCreateRequest';
import { ListingItemTemplateUpdateRequest } from '../../src/api/requests/ListingItemTemplateUpdateRequest';

describe('ListingItemTemplate', () => {
    jasmine.DEFAULT_TIMEOUT_INTERVAL = process.env.JASMINE_TIMEOUT;

    const log: LoggerType = new LoggerType(__filename);
    const testUtil = new TestUtil();

    let testDataService: TestDataService;
    let listingItemTemplateService: ListingItemTemplateService;
    let itemInformationService: ItemInformationService;
    let paymentInformationService: PaymentInformationService;
    let messagingInformationService: MessagingInformationService;
    let profileService: ProfileService;

    let createdId;
    let createdItemInformationId;
    let createdPaymentInformationId;
    let createdMessagingInformationId;
    let defaultProfile;

    const testData = {
        hash: 'hash1',
        itemInformation: {
            title: 'item title1',
            shortDescription: 'item short desc1',
            longDescription: 'item long desc1',
            itemCategory: {
                key: 'cat_high_luxyry_items',
                name: 'Luxury Items',
                description: ''
            },
            itemLocation: {
                region: Country.SOUTH_AFRICA,
                address: 'asdf, asdf, asdf',
                locationMarker: {
                    markerTitle: 'Helsinki',
                    markerText: 'Helsinki',
                    lat: 12.1234,
                    lng: 23.2314
                }
            },
            shippingDestinations: [{
                country: Country.UNITED_KINGDOM,
                shippingAvailability: ShippingAvailability.DOES_NOT_SHIP
            }, {
                country: Country.ASIA,
                shippingAvailability: ShippingAvailability.SHIPS
            }, {
                country: Country.SOUTH_AFRICA,
                shippingAvailability: ShippingAvailability.ASK
            }],
            itemImages: [{
                hash: 'imagehash1',
                data: {
                    dataId: 'dataid1',
                    protocol: ImageDataProtocolType.IPFS,
                    encoding: null,
                    data: null
                }
            }, {
                hash: 'imagehash2',
                data: {
                    dataId: 'dataid2',
                    protocol: ImageDataProtocolType.LOCAL,
                    encoding: 'BASE64',
                    data: 'BASE64 encoded image data'
                }
            }, {
                hash: 'imagehash3',
                data: {
                    dataId: 'dataid3',
                    protocol: ImageDataProtocolType.SMSG,
                    encoding: null,
                    data: 'smsgdata'
                }
            }]
        },
        paymentInformation: {
            type: PaymentType.SALE,
            escrow: {
                type: EscrowType.MAD,
                ratio: {
                    buyer: 100,
                    seller: 100
                }
            },
            itemPrice: {
                currency: Currency.BITCOIN,
                basePrice: 0.0001,
                shippingPrice: {
                    domestic: 0.123,
                    international: 1.234
                },
                cryptocurrencyAddress: {
                    type: CryptocurrencyAddressType.NORMAL,
                    address: '1234'
                }
            }
        },
        messagingInformation: [{
            protocol: MessagingProtocolType.SMSG,
            publicKey: 'publickey1'
        }]
        // TODO: ignoring listingitemobjects for now
    } as ListingItemTemplateCreateRequest;

    const testDataUpdated = {
        hash: 'hash2',
        itemInformation: {
            title: 'title UPDATED',
            shortDescription: 'item UPDATED',
            longDescription: 'item UPDATED',
            itemCategory: {
                key: 'cat_apparel_adult',
                name: 'Adult',
                description: ''
            },
            itemLocation: {
                region: Country.FINLAND,
                address: 'asdf UPDATED',
                locationMarker: {
                    markerTitle: 'UPDATED',
                    markerText: 'UPDATED',
                    lat: 33.333,
                    lng: 44.333
                }
            },
            shippingDestinations: [{
                country: Country.EU,
                shippingAvailability: ShippingAvailability.SHIPS
            }],
            itemImages: [{
                hash: 'imagehash1 UPDATED',
                data: {
                    dataId: 'dataid1 UPDATED',
                    protocol: ImageDataProtocolType.IPFS,
                    encoding: null,
                    data: null
                }
            }]
        },
        paymentInformation: {
            type: PaymentType.FREE,
            escrow: {
                type: EscrowType.MAD,
                ratio: {
                    buyer: 1,
                    seller: 1
                }
            },
            itemPrice: {
                currency: Currency.PARTICL,
                basePrice: 3.333,
                shippingPrice: {
                    domestic: 1.111,
                    international: 2.222
                },
                cryptocurrencyAddress: {
                    type: CryptocurrencyAddressType.STEALTH,
                    address: '1234 UPDATED'
                }
            }
        },
        messagingInformation: [{
            protocol: MessagingProtocolType.SMSG,
            publicKey: 'publickey1 UPDATED'
        }]
        // TODO: ignoring listingitemobjects for now
    } as ListingItemTemplateUpdateRequest;

    beforeAll(async () => {
        await testUtil.bootstrapAppContainer(app);  // bootstrap the app

        testDataService = app.IoC.getNamed<TestDataService>(Types.Service, Targets.Service.TestDataService);
        listingItemTemplateService = app.IoC.getNamed<ListingItemTemplateService>(Types.Service, Targets.Service.ListingItemTemplateService);
        itemInformationService = app.IoC.getNamed<ItemInformationService>(Types.Service, Targets.Service.ItemInformationService);
        paymentInformationService = app.IoC.getNamed<PaymentInformationService>(Types.Service, Targets.Service.PaymentInformationService);
        messagingInformationService = app.IoC.getNamed<MessagingInformationService>(Types.Service, Targets.Service.MessagingInformationService);
        profileService = app.IoC.getNamed<ProfileService>(Types.Service, Targets.Service.ProfileService);

        // clean up the db, first removes all data and then seeds the db with default data
        await testDataService.clean([]);
        defaultProfile = await profileService.getDefault();
    });

    // todo:
    // - need more update tests
    // - need to test listingitems related to listingitemtemplate
    // - need to check deletes remove everything

    test('Should create a new listing item template without iteminfo, paymentinfo, messaginginfo and objects', async () => {
        // update the hash
        testData.hash = crypto.SHA256(new Date().getTime().toString()).toString();

        const testDataToSave = JSON.parse(JSON.stringify(testData));
        // listingitemtemplate is always related to some profile
        testDataToSave.profile_id = defaultProfile.Id;
        // remove the stuff that we dont need in this test
        delete testDataToSave.itemInformation;
        delete testDataToSave.paymentInformation;
        delete testDataToSave.messagingInformation;
        delete testDataToSave.listingItemObjects;

        // log.debug('testDataToSave:', JSON.stringify(testDataToSave, null, 2));

        const listingItemTemplateModel: ListingItemTemplate = await listingItemTemplateService.create(testDataToSave);
        createdId = listingItemTemplateModel.Id;

        const result = listingItemTemplateModel.toJSON();
        // log.debug('result:', JSON.stringify(result, null, 2));

        expect(result.hash).toBe(testDataToSave.hash);
        expect(result.Profile.name).toBe(defaultProfile.Name);

    });

    test('Should throw ValidationException because we want to create a empty listing item template', async () => {
        expect.assertions(1);
        await listingItemTemplateService.create({} as ListingItemTemplateCreateRequest).catch(e =>
            expect(e).toEqual(new ValidationException('Request body is not valid', []))
        );
    });

    test('Should list listing item templates with our new create one', async () => {
        const listingItemTemplateCollection = await listingItemTemplateService.findAll();
        const listingItemTemplate = listingItemTemplateCollection.toJSON();
        expect(listingItemTemplate.length).toBe(1);

        const result = listingItemTemplate[0];

        expect(result.hash).toBe(testData.hash);
    });

    test('Should return one simple listing item template', async () => {
        const listingItemTemplateModel: ListingItemTemplate = await listingItemTemplateService.findOne(createdId);
        const result = listingItemTemplateModel.toJSON();

        expect(result.hash).toBe(testData.hash);
        expect(result.Profile.name).toBe(defaultProfile.Name);

    });

    test('Should update the simple listing item template', async () => {
        const listingItemTemplateModel: ListingItemTemplate = await listingItemTemplateService.update(createdId, testDataUpdated);
        const result = listingItemTemplateModel.toJSON();

        expect(result.hash).toBe(testDataUpdated.hash);
        expect(result.Profile.name).toBe(defaultProfile.Name);

        // tslint:disable:max-line-length
        /*
        expect(result.ItemInformation.title).toBe(testDataUpdated.itemInformation.title);
        expect(result.ItemInformation.shortDescription).toBe(testDataUpdated.itemInformation.shortDescription);
        expect(result.ItemInformation.longDescription).toBe(testDataUpdated.itemInformation.longDescription);
        expect(result.ItemInformation.ItemCategory.name).toBe(testDataUpdated.itemInformation.itemCategory.name);
        expect(result.ItemInformation.ItemCategory.description).toBe(testDataUpdated.itemInformation.itemCategory.description);
        expect(result.ItemInformation.ItemLocation.region).toBe(testDataUpdated.itemInformation.itemLocation.region);
        expect(result.ItemInformation.ItemLocation.address).toBe(testDataUpdated.itemInformation.itemLocation.address);
        expect(result.ItemInformation.ItemLocation.LocationMarker.markerTitle).toBe(testDataUpdated.itemInformation.itemLocation.locationMarker.markerTitle);
        expect(result.ItemInformation.ItemLocation.LocationMarker.markerText).toBe(testDataUpdated.itemInformation.itemLocation.locationMarker.markerText);
        expect(result.ItemInformation.ItemLocation.LocationMarker.lat).toBe(testDataUpdated.itemInformation.itemLocation.locationMarker.lat);
        expect(result.ItemInformation.ItemLocation.LocationMarker.lng).toBe(testDataUpdated.itemInformation.itemLocation.locationMarker.lng);
        expect(result.ItemInformation.ShippingDestinations).toHaveLength(1);
        expect(result.ItemInformation.ItemImages).toHaveLength(1);
        expect(result.ItemInformation.listingItemId).toBe(null);

        expect(result.PaymentInformation.type).toBe(testDataUpdated.paymentInformation.type);
        expect(result.PaymentInformation.Escrow.type).toBe(testDataUpdated.paymentInformation.escrow.type);
        expect(result.PaymentInformation.Escrow.Ratio.buyer).toBe(testDataUpdated.paymentInformation.escrow.ratio.buyer);
        expect(result.PaymentInformation.Escrow.Ratio.seller).toBe(testDataUpdated.paymentInformation.escrow.ratio.seller);
        expect(result.PaymentInformation.ItemPrice.currency).toBe(testDataUpdated.paymentInformation.itemPrice.currency);
        expect(result.PaymentInformation.ItemPrice.basePrice).toBe(testDataUpdated.paymentInformation.itemPrice.basePrice);
        expect(result.PaymentInformation.ItemPrice.ShippingPrice.domestic).toBe(testDataUpdated.paymentInformation.itemPrice.shippingPrice.domestic);
        expect(result.PaymentInformation.ItemPrice.ShippingPrice.international).toBe(testDataUpdated.paymentInformation.itemPrice.shippingPrice.international);
        expect(result.PaymentInformation.ItemPrice.CryptocurrencyAddress.type).toBe(testDataUpdated.paymentInformation.itemPrice.cryptocurrencyAddress.type);
        expect(result.PaymentInformation.ItemPrice.CryptocurrencyAddress.address).toBe(testDataUpdated.paymentInformation.itemPrice.cryptocurrencyAddress.address);
        expect(result.PaymentInformation.listingItemId).toBe(null);

        expect(result.MessagingInformation.protocol).toBe(testDataUpdated.messagingInformation.protocol);
        expect(result.MessagingInformation.publicKey).toBe(testDataUpdated.messagingInformation.publicKey);
        expect(result.MessagingInformation.listingItemId).toBe(null);
        */
        // tslint:enable:max-line-length
    });

    test('Should delete the listing item template', async () => {
        expect.assertions(1);
        // log.debug('createdId:', createdId);

        await listingItemTemplateService.destroy(createdId);
        await listingItemTemplateService.findOne(createdId, false).catch(e =>
            expect(e).toEqual(new NotFoundException(createdId))
        );

    });

    test('Should create a new listing item template without paymentinfo, messaginginfo and objects', async () => {
        // update the hash
        testData.hash = crypto.SHA256(new Date().getTime().toString()).toString();

        const testDataToSave = JSON.parse(JSON.stringify(testData));

        // listingitemtemplate is always related to some profile
        testDataToSave.profile_id = defaultProfile.Id;

        // remove the stuff that we dont need in this test
        delete testDataToSave.paymentInformation;
        delete testDataToSave.messagingInformation;
        delete testDataToSave.listingItemObjects;

        // log.debug('testDataToSave:', JSON.stringify(testDataToSave, null, 2));

        const listingItemTemplateModel: ListingItemTemplate = await listingItemTemplateService.create(testDataToSave);
        const result = listingItemTemplateModel.toJSON();

        createdId = result.id;
        createdItemInformationId = result.ItemInformation.id;
        // log.debug('result:', JSON.stringify(result, null, 2));

        expect(result.hash).toBe(testData.hash);
        expect(result.Profile.name).toBe(defaultProfile.Name);

        expect(result.ItemInformation.title).toBe(testData.itemInformation.title);
        expect(result.ItemInformation.shortDescription).toBe(testData.itemInformation.shortDescription);
        expect(result.ItemInformation.longDescription).toBe(testData.itemInformation.longDescription);
        expect(result.ItemInformation.ItemCategory.name).toBe(testData.itemInformation.itemCategory.name);
        expect(result.ItemInformation.ItemCategory.description).toBe(testData.itemInformation.itemCategory.description);
        expect(result.ItemInformation.ItemLocation.region).toBe(testData.itemInformation.itemLocation.region);
        expect(result.ItemInformation.ItemLocation.address).toBe(testData.itemInformation.itemLocation.address);
        expect(result.ItemInformation.ItemLocation.LocationMarker.markerTitle).toBe(testData.itemInformation.itemLocation.locationMarker.markerTitle);
        expect(result.ItemInformation.ItemLocation.LocationMarker.markerText).toBe(testData.itemInformation.itemLocation.locationMarker.markerText);
        expect(result.ItemInformation.ItemLocation.LocationMarker.lat).toBe(testData.itemInformation.itemLocation.locationMarker.lat);
        expect(result.ItemInformation.ItemLocation.LocationMarker.lng).toBe(testData.itemInformation.itemLocation.locationMarker.lng);
        expect(result.ItemInformation.ShippingDestinations).toHaveLength(3);
        expect(result.ItemInformation.ItemImages).toHaveLength(3);
        expect(result.ItemInformation.listingItemId).toBe(null);
        expect(result.ItemInformation.listingItemTemplateId).toBe(createdId);
    });

    test('Should delete the listing item template with item info', async () => {
        expect.assertions(2);

        await listingItemTemplateService.destroy(createdId);
        await listingItemTemplateService.findOne(createdId, false).catch(e =>
            expect(e).toEqual(new NotFoundException(createdId))
        );

        await itemInformationService.findOne(createdItemInformationId, false).catch(e =>
            expect(e).toEqual(new NotFoundException(createdItemInformationId))
        );

        // TODO: test that all the other related data was also removed
    });

    test('Should create a new listing item template without messaginginfo and objects', async () => {
        // update the hash
        testData.hash = crypto.SHA256(new Date().getTime().toString()).toString();

        const testDataToSave = JSON.parse(JSON.stringify(testData));

        // listingitemtemplate is always related to some profile
        testDataToSave.profile_id = defaultProfile.Id;

        // remove the stuff that we dont need in this test
        delete testDataToSave.messagingInformation;
        delete testDataToSave.listingItemObjects;

        // log.debug('testDataToSave:', JSON.stringify(testDataToSave, null, 2));

        const listingItemTemplateModel: ListingItemTemplate = await listingItemTemplateService.create(testDataToSave);
        const result = listingItemTemplateModel.toJSON();

        createdId = result.id;
        createdItemInformationId = result.ItemInformation.id;
        createdPaymentInformationId = result.PaymentInformation.id;

        expect(result.hash).toBe(testData.hash);
        expect(result.Profile.name).toBe(defaultProfile.Name);

        expect(result.ItemInformation.title).toBe(testData.itemInformation.title);
        expect(result.ItemInformation.shortDescription).toBe(testData.itemInformation.shortDescription);
        expect(result.ItemInformation.longDescription).toBe(testData.itemInformation.longDescription);
        expect(result.ItemInformation.ItemCategory.name).toBe(testData.itemInformation.itemCategory.name);
        expect(result.ItemInformation.ItemCategory.description).toBe(testData.itemInformation.itemCategory.description);
        expect(result.ItemInformation.ItemLocation.region).toBe(testData.itemInformation.itemLocation.region);
        expect(result.ItemInformation.ItemLocation.address).toBe(testData.itemInformation.itemLocation.address);
        expect(result.ItemInformation.ItemLocation.LocationMarker.markerTitle).toBe(testData.itemInformation.itemLocation.locationMarker.markerTitle);
        expect(result.ItemInformation.ItemLocation.LocationMarker.markerText).toBe(testData.itemInformation.itemLocation.locationMarker.markerText);
        expect(result.ItemInformation.ItemLocation.LocationMarker.lat).toBe(testData.itemInformation.itemLocation.locationMarker.lat);
        expect(result.ItemInformation.ItemLocation.LocationMarker.lng).toBe(testData.itemInformation.itemLocation.locationMarker.lng);
        expect(result.ItemInformation.ShippingDestinations).toHaveLength(3);
        expect(result.ItemInformation.ItemImages).toHaveLength(3);
        expect(result.ItemInformation.listingItemId).toBe(null);
        expect(result.ItemInformation.listingItemTemplateId).toBe(createdId);

        expect(result.PaymentInformation.type).toBe(testData.paymentInformation.type);
        expect(result.PaymentInformation.Escrow.type).toBe(testData.paymentInformation.escrow.type);
        expect(result.PaymentInformation.Escrow.Ratio.buyer).toBe(testData.paymentInformation.escrow.ratio.buyer);
        expect(result.PaymentInformation.Escrow.Ratio.seller).toBe(testData.paymentInformation.escrow.ratio.seller);
<<<<<<< HEAD
        const resItemPrice = result.PaymentInformation.ItemPrice;
        expect(resItemPrice.currency).toBe(testData.paymentInformation.itemPrice.currency);
        expect(resItemPrice.basePrice).toBe(testData.paymentInformation.itemPrice.basePrice);
        expect(resItemPrice.ShippingPrice.domestic).toBe(testData.paymentInformation.itemPrice.shippingPrice.domestic);
        expect(resItemPrice.ShippingPrice.international).toBe(testData.paymentInformation.itemPrice.shippingPrice.international);
        expect(resItemPrice.Address.type).toBe(testData.paymentInformation.itemPrice.address.type);
        expect(resItemPrice.Address.address).toBe(testData.paymentInformation.itemPrice.address.address);
        expect(result.PaymentInformation.listingItemId).toBe(null);

        expect(result.MessagingInformation[0].protocol).toBe(testData.messagingInformation[0].protocol);
        expect(result.MessagingInformation[0].publicKey).toBe(testData.messagingInformation[0].publicKey);
        expect(result.MessagingInformation[0].listingItemId).toBe(null);
=======
        expect(result.PaymentInformation.ItemPrice.currency).toBe(testData.paymentInformation.itemPrice.currency);
        expect(result.PaymentInformation.ItemPrice.basePrice).toBe(testData.paymentInformation.itemPrice.basePrice);
        expect(result.PaymentInformation.ItemPrice.ShippingPrice.domestic).toBe(testData.paymentInformation.itemPrice.shippingPrice.domestic);
        expect(result.PaymentInformation.ItemPrice.ShippingPrice.international).toBe(testData.paymentInformation.itemPrice.shippingPrice.international);
        expect(result.PaymentInformation.ItemPrice.CryptocurrencyAddress.type).toBe(testData.paymentInformation.itemPrice.cryptocurrencyAddress.type);
        expect(result.PaymentInformation.ItemPrice.CryptocurrencyAddress.address).toBe(testData.paymentInformation.itemPrice.cryptocurrencyAddress.address);
        expect(result.PaymentInformation.listingItemId).toBe(null);
        expect(result.PaymentInformation.listingItemTemplateId).toBe(createdId);
>>>>>>> c14f8623

    });

    test('Should delete the listing item template with item info and payment info', async () => {
        expect.assertions(3);

        await listingItemTemplateService.destroy(createdId);
        await listingItemTemplateService.findOne(createdId, false).catch(e =>
            expect(e).toEqual(new NotFoundException(createdId))
        );

        await itemInformationService.findOne(createdItemInformationId, false).catch(e =>
            expect(e).toEqual(new NotFoundException(createdItemInformationId))
        );

        await paymentInformationService.findOne(createdPaymentInformationId, false).catch(e =>
            expect(e).toEqual(new NotFoundException(createdPaymentInformationId))
        );

        // TODO: test that all the other related data was also removed
    });

    test('Should create a new listing item template without objects', async () => {
        // update the hash
        testData.hash = crypto.SHA256(new Date().getTime().toString()).toString();

        const testDataToSave = JSON.parse(JSON.stringify(testData));

        // listingitemtemplate is always related to some profile
        testDataToSave.profile_id = defaultProfile.Id;

        // remove the stuff that we dont need in this test
        delete testDataToSave.listingItemObjects;

        // log.debug('testDataToSave:', JSON.stringify(testDataToSave, null, 2));

        const listingItemTemplateModel: ListingItemTemplate = await listingItemTemplateService.create(testDataToSave);
        const result = listingItemTemplateModel.toJSON();

        createdId = result.id;
        createdItemInformationId = result.ItemInformation.id;
        createdPaymentInformationId = result.PaymentInformation.id;
        createdMessagingInformationId = result.PaymentInformation.id;

        expect(result.hash).toBe(testData.hash);
        expect(result.Profile.name).toBe(defaultProfile.Name);

        expect(result.ItemInformation.title).toBe(testData.itemInformation.title);
        expect(result.ItemInformation.shortDescription).toBe(testData.itemInformation.shortDescription);
        expect(result.ItemInformation.longDescription).toBe(testData.itemInformation.longDescription);
        expect(result.ItemInformation.ItemCategory.name).toBe(testData.itemInformation.itemCategory.name);
        expect(result.ItemInformation.ItemCategory.description).toBe(testData.itemInformation.itemCategory.description);
        expect(result.ItemInformation.ItemLocation.region).toBe(testData.itemInformation.itemLocation.region);
        expect(result.ItemInformation.ItemLocation.address).toBe(testData.itemInformation.itemLocation.address);
        expect(result.ItemInformation.ItemLocation.LocationMarker.markerTitle).toBe(testData.itemInformation.itemLocation.locationMarker.markerTitle);
        expect(result.ItemInformation.ItemLocation.LocationMarker.markerText).toBe(testData.itemInformation.itemLocation.locationMarker.markerText);
        expect(result.ItemInformation.ItemLocation.LocationMarker.lat).toBe(testData.itemInformation.itemLocation.locationMarker.lat);
        expect(result.ItemInformation.ItemLocation.LocationMarker.lng).toBe(testData.itemInformation.itemLocation.locationMarker.lng);
        expect(result.ItemInformation.ShippingDestinations).toHaveLength(3);
        expect(result.ItemInformation.ItemImages).toHaveLength(3);
        expect(result.ItemInformation.listingItemId).toBe(null);
        expect(result.ItemInformation.listingItemTemplateId).toBe(createdId);

        expect(result.PaymentInformation.type).toBe(testData.paymentInformation.type);
        expect(result.PaymentInformation.Escrow.type).toBe(testData.paymentInformation.escrow.type);
        expect(result.PaymentInformation.Escrow.Ratio.buyer).toBe(testData.paymentInformation.escrow.ratio.buyer);
        expect(result.PaymentInformation.Escrow.Ratio.seller).toBe(testData.paymentInformation.escrow.ratio.seller);
<<<<<<< HEAD
        const resItemPrice = result.PaymentInformation.ItemPrice;
        expect(resItemPrice.currency).toBe(testData.paymentInformation.itemPrice.currency);
        expect(resItemPrice.basePrice).toBe(testData.paymentInformation.itemPrice.basePrice);
        expect(resItemPrice.ShippingPrice.domestic).toBe(testData.paymentInformation.itemPrice.shippingPrice.domestic);
        expect(resItemPrice.ShippingPrice.international).toBe(testData.paymentInformation.itemPrice.shippingPrice.international);
        expect(resItemPrice.Address.type).toBe(testData.paymentInformation.itemPrice.address.type);
        expect(resItemPrice.Address.address).toBe(testData.paymentInformation.itemPrice.address.address);
=======
        expect(result.PaymentInformation.ItemPrice.currency).toBe(testData.paymentInformation.itemPrice.currency);
        expect(result.PaymentInformation.ItemPrice.basePrice).toBe(testData.paymentInformation.itemPrice.basePrice);
        expect(result.PaymentInformation.ItemPrice.ShippingPrice.domestic).toBe(testData.paymentInformation.itemPrice.shippingPrice.domestic);
        expect(result.PaymentInformation.ItemPrice.ShippingPrice.international).toBe(testData.paymentInformation.itemPrice.shippingPrice.international);
        expect(result.PaymentInformation.ItemPrice.CryptocurrencyAddress.type).toBe(testData.paymentInformation.itemPrice.cryptocurrencyAddress.type);
        expect(result.PaymentInformation.ItemPrice.CryptocurrencyAddress.address).toBe(testData.paymentInformation.itemPrice.cryptocurrencyAddress.address);
>>>>>>> c14f8623
        expect(result.PaymentInformation.listingItemId).toBe(null);
        expect(result.PaymentInformation.listingItemTemplateId).toBe(createdId);

<<<<<<< HEAD
        expect(result.MessagingInformation[0].protocol).toBe(testData.messagingInformation[0].protocol);
        expect(result.MessagingInformation[0].publicKey).toBe(testData.messagingInformation[0].publicKey);
        expect(result.MessagingInformation[0].listingItemId).toBe(null);
=======
        expect(result.MessagingInformation.protocol).toBe(testData.messagingInformation.protocol);
        expect(result.MessagingInformation.publicKey).toBe(testData.messagingInformation.publicKey);
        expect(result.MessagingInformation.listingItemId).toBe(null);
        expect(result.MessagingInformation.listingItemTemplateId).toBe(createdId);
>>>>>>> c14f8623
    });

    test('Should delete the listing item template with item info and payment info', async () => {
        expect.assertions(4);

<<<<<<< HEAD
        expect(result.PaymentInformation.type).toBe(testDataUpdated.paymentInformation.type);
        expect(result.PaymentInformation.Escrow.type).toBe(testDataUpdated.paymentInformation.escrow.type);
        expect(result.PaymentInformation.Escrow.Ratio.buyer).toBe(testDataUpdated.paymentInformation.escrow.ratio.buyer);
        expect(result.PaymentInformation.Escrow.Ratio.seller).toBe(testDataUpdated.paymentInformation.escrow.ratio.seller);
        const resItemPrice = result.PaymentInformation.ItemPrice;
        expect(resItemPrice.currency).toBe(testDataUpdated.paymentInformation.itemPrice.currency);
        expect(resItemPrice.basePrice).toBe(testDataUpdated.paymentInformation.itemPrice.basePrice);
        expect(resItemPrice.ShippingPrice.domestic).toBe(testDataUpdated.paymentInformation.itemPrice.shippingPrice.domestic);
        expect(resItemPrice.ShippingPrice.international).toBe(testDataUpdated.paymentInformation.itemPrice.shippingPrice.international);
        expect(resItemPrice.Address.type).toBe(testDataUpdated.paymentInformation.itemPrice.address.type);
        expect(resItemPrice.Address.address).toBe(testDataUpdated.paymentInformation.itemPrice.address.address);
        expect(result.PaymentInformation.listingItemId).toBe(null);

        expect(result.MessagingInformation[0].protocol).toBe(testDataUpdated.messagingInformation[0].protocol);
        expect(result.MessagingInformation[0].publicKey).toBe(testDataUpdated.messagingInformation[0].publicKey);
        expect(result.MessagingInformation[0].listingItemId).toBe(null);
=======
        await listingItemTemplateService.destroy(createdId);
        await listingItemTemplateService.findOne(createdId, false).catch(e =>
            expect(e).toEqual(new NotFoundException(createdId))
        );

        await itemInformationService.findOne(createdItemInformationId, false).catch(e =>
            expect(e).toEqual(new NotFoundException(createdItemInformationId))
        );
>>>>>>> c14f8623

        await paymentInformationService.findOne(createdPaymentInformationId, false).catch(e =>
            expect(e).toEqual(new NotFoundException(createdPaymentInformationId))
        );

        await messagingInformationService.findOne(createdMessagingInformationId, false).catch(e =>
            expect(e).toEqual(new NotFoundException(createdMessagingInformationId))
        );

        // TODO: test that all the other related data was also removed
    });
});<|MERGE_RESOLUTION|>--- conflicted
+++ resolved
@@ -275,7 +275,7 @@
         expect(result.Profile.name).toBe(defaultProfile.Name);
 
         // tslint:disable:max-line-length
-        /*
+
         expect(result.ItemInformation.title).toBe(testDataUpdated.itemInformation.title);
         expect(result.ItemInformation.shortDescription).toBe(testDataUpdated.itemInformation.shortDescription);
         expect(result.ItemInformation.longDescription).toBe(testDataUpdated.itemInformation.longDescription);
@@ -306,7 +306,7 @@
         expect(result.MessagingInformation.protocol).toBe(testDataUpdated.messagingInformation.protocol);
         expect(result.MessagingInformation.publicKey).toBe(testDataUpdated.messagingInformation.publicKey);
         expect(result.MessagingInformation.listingItemId).toBe(null);
-        */
+
         // tslint:enable:max-line-length
     });
 
@@ -424,7 +424,6 @@
         expect(result.PaymentInformation.Escrow.type).toBe(testData.paymentInformation.escrow.type);
         expect(result.PaymentInformation.Escrow.Ratio.buyer).toBe(testData.paymentInformation.escrow.ratio.buyer);
         expect(result.PaymentInformation.Escrow.Ratio.seller).toBe(testData.paymentInformation.escrow.ratio.seller);
-<<<<<<< HEAD
         const resItemPrice = result.PaymentInformation.ItemPrice;
         expect(resItemPrice.currency).toBe(testData.paymentInformation.itemPrice.currency);
         expect(resItemPrice.basePrice).toBe(testData.paymentInformation.itemPrice.basePrice);
@@ -437,16 +436,6 @@
         expect(result.MessagingInformation[0].protocol).toBe(testData.messagingInformation[0].protocol);
         expect(result.MessagingInformation[0].publicKey).toBe(testData.messagingInformation[0].publicKey);
         expect(result.MessagingInformation[0].listingItemId).toBe(null);
-=======
-        expect(result.PaymentInformation.ItemPrice.currency).toBe(testData.paymentInformation.itemPrice.currency);
-        expect(result.PaymentInformation.ItemPrice.basePrice).toBe(testData.paymentInformation.itemPrice.basePrice);
-        expect(result.PaymentInformation.ItemPrice.ShippingPrice.domestic).toBe(testData.paymentInformation.itemPrice.shippingPrice.domestic);
-        expect(result.PaymentInformation.ItemPrice.ShippingPrice.international).toBe(testData.paymentInformation.itemPrice.shippingPrice.international);
-        expect(result.PaymentInformation.ItemPrice.CryptocurrencyAddress.type).toBe(testData.paymentInformation.itemPrice.cryptocurrencyAddress.type);
-        expect(result.PaymentInformation.ItemPrice.CryptocurrencyAddress.address).toBe(testData.paymentInformation.itemPrice.cryptocurrencyAddress.address);
-        expect(result.PaymentInformation.listingItemId).toBe(null);
-        expect(result.PaymentInformation.listingItemTemplateId).toBe(createdId);
->>>>>>> c14f8623
 
     });
 
@@ -514,7 +503,6 @@
         expect(result.PaymentInformation.Escrow.type).toBe(testData.paymentInformation.escrow.type);
         expect(result.PaymentInformation.Escrow.Ratio.buyer).toBe(testData.paymentInformation.escrow.ratio.buyer);
         expect(result.PaymentInformation.Escrow.Ratio.seller).toBe(testData.paymentInformation.escrow.ratio.seller);
-<<<<<<< HEAD
         const resItemPrice = result.PaymentInformation.ItemPrice;
         expect(resItemPrice.currency).toBe(testData.paymentInformation.itemPrice.currency);
         expect(resItemPrice.basePrice).toBe(testData.paymentInformation.itemPrice.basePrice);
@@ -522,50 +510,17 @@
         expect(resItemPrice.ShippingPrice.international).toBe(testData.paymentInformation.itemPrice.shippingPrice.international);
         expect(resItemPrice.Address.type).toBe(testData.paymentInformation.itemPrice.address.type);
         expect(resItemPrice.Address.address).toBe(testData.paymentInformation.itemPrice.address.address);
-=======
-        expect(result.PaymentInformation.ItemPrice.currency).toBe(testData.paymentInformation.itemPrice.currency);
-        expect(result.PaymentInformation.ItemPrice.basePrice).toBe(testData.paymentInformation.itemPrice.basePrice);
-        expect(result.PaymentInformation.ItemPrice.ShippingPrice.domestic).toBe(testData.paymentInformation.itemPrice.shippingPrice.domestic);
-        expect(result.PaymentInformation.ItemPrice.ShippingPrice.international).toBe(testData.paymentInformation.itemPrice.shippingPrice.international);
-        expect(result.PaymentInformation.ItemPrice.CryptocurrencyAddress.type).toBe(testData.paymentInformation.itemPrice.cryptocurrencyAddress.type);
-        expect(result.PaymentInformation.ItemPrice.CryptocurrencyAddress.address).toBe(testData.paymentInformation.itemPrice.cryptocurrencyAddress.address);
->>>>>>> c14f8623
         expect(result.PaymentInformation.listingItemId).toBe(null);
         expect(result.PaymentInformation.listingItemTemplateId).toBe(createdId);
 
-<<<<<<< HEAD
         expect(result.MessagingInformation[0].protocol).toBe(testData.messagingInformation[0].protocol);
         expect(result.MessagingInformation[0].publicKey).toBe(testData.messagingInformation[0].publicKey);
         expect(result.MessagingInformation[0].listingItemId).toBe(null);
-=======
-        expect(result.MessagingInformation.protocol).toBe(testData.messagingInformation.protocol);
-        expect(result.MessagingInformation.publicKey).toBe(testData.messagingInformation.publicKey);
-        expect(result.MessagingInformation.listingItemId).toBe(null);
-        expect(result.MessagingInformation.listingItemTemplateId).toBe(createdId);
->>>>>>> c14f8623
     });
 
     test('Should delete the listing item template with item info and payment info', async () => {
         expect.assertions(4);
 
-<<<<<<< HEAD
-        expect(result.PaymentInformation.type).toBe(testDataUpdated.paymentInformation.type);
-        expect(result.PaymentInformation.Escrow.type).toBe(testDataUpdated.paymentInformation.escrow.type);
-        expect(result.PaymentInformation.Escrow.Ratio.buyer).toBe(testDataUpdated.paymentInformation.escrow.ratio.buyer);
-        expect(result.PaymentInformation.Escrow.Ratio.seller).toBe(testDataUpdated.paymentInformation.escrow.ratio.seller);
-        const resItemPrice = result.PaymentInformation.ItemPrice;
-        expect(resItemPrice.currency).toBe(testDataUpdated.paymentInformation.itemPrice.currency);
-        expect(resItemPrice.basePrice).toBe(testDataUpdated.paymentInformation.itemPrice.basePrice);
-        expect(resItemPrice.ShippingPrice.domestic).toBe(testDataUpdated.paymentInformation.itemPrice.shippingPrice.domestic);
-        expect(resItemPrice.ShippingPrice.international).toBe(testDataUpdated.paymentInformation.itemPrice.shippingPrice.international);
-        expect(resItemPrice.Address.type).toBe(testDataUpdated.paymentInformation.itemPrice.address.type);
-        expect(resItemPrice.Address.address).toBe(testDataUpdated.paymentInformation.itemPrice.address.address);
-        expect(result.PaymentInformation.listingItemId).toBe(null);
-
-        expect(result.MessagingInformation[0].protocol).toBe(testDataUpdated.messagingInformation[0].protocol);
-        expect(result.MessagingInformation[0].publicKey).toBe(testDataUpdated.messagingInformation[0].publicKey);
-        expect(result.MessagingInformation[0].listingItemId).toBe(null);
-=======
         await listingItemTemplateService.destroy(createdId);
         await listingItemTemplateService.findOne(createdId, false).catch(e =>
             expect(e).toEqual(new NotFoundException(createdId))
@@ -574,7 +529,6 @@
         await itemInformationService.findOne(createdItemInformationId, false).catch(e =>
             expect(e).toEqual(new NotFoundException(createdItemInformationId))
         );
->>>>>>> c14f8623
 
         await paymentInformationService.findOne(createdPaymentInformationId, false).catch(e =>
             expect(e).toEqual(new NotFoundException(createdPaymentInformationId))
