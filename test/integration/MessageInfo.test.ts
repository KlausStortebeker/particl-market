import { app } from '../../src/app';
import { Logger as LoggerType } from '../../src/core/Logger';
import { Types, Core, Targets } from '../../src/constants';
import { TestUtil } from './lib/TestUtil';
import { TestDataService } from '../../src/api/services/TestDataService';

import { ValidationException } from '../../src/api/exceptions/ValidationException';
import { NotFoundException } from '../../src/api/exceptions/NotFoundException';

import { MessageInfo } from '../../src/api/models/MessageInfo';
import { ActionMessage } from '../../src/api/models/ActionMessage';

import { MessageInfoService } from '../../src/api/services/MessageInfoService';
import { ActionMessageService } from '../../src/api/services/ActionMessageService';

import { MessageInfoCreateRequest } from '../../src/api/requests/MessageInfoCreateRequest';
import { MessageInfoUpdateRequest } from '../../src/api/requests/MessageInfoUpdateRequest';
import { MessageDataCreateRequest } from '../../src/api/requests/MessageDataCreateRequest';
import { MessageEscrowCreateRequest } from '../../src/api/requests/MessageEscrowCreateRequest';
import { ActionMessageCreateRequest } from '../../src/api/requests/ActionMessageCreateRequest';
import { GenerateListingItemParams } from '../../src/api/requests/params/GenerateListingItemParams';
import { CreatableModel } from '../../src/api/enums/CreatableModel';
import { TestDataGenerateRequest } from '../../src/api/requests/TestDataGenerateRequest';


describe('MessageInfo', () => {
    jasmine.DEFAULT_TIMEOUT_INTERVAL = process.env.JASMINE_TIMEOUT;

    const log: LoggerType = new LoggerType(__filename);
    const testUtil = new TestUtil();

    let testDataService: TestDataService;
    let messageInfoService: MessageInfoService;
    let actionMessageService: ActionMessageService;

<<<<<<< HEAD
    let createdActionMessageId;
    let createdInfoData;
=======
    // let createdId;
>>>>>>> 6bf734ae

    const testData = {
        address: '20 seventeen street, march city, 2017',
        memo: 'Please deliver by 17 March 2017'
    } as MessageInfoCreateRequest;

    const testDataActionMessage = {
        action: 'MPA_LOCK',
        nonce: 'randomness',
        accepted: true,
        info: testData,
        escrow: {
            rawtx: 'rawtx',
            type: 'refund'
        } as MessageEscrowCreateRequest,
        data: {
            msgid: 'fdd0b25a000000007188f0fc4cd57a37aa5a9ab26463510568e99d7d',
            version: '0300',
            received: new Date(),
            sent: new Date(),
            from: 'piyLdJcTzR72DsYh2j5wPWUUmwURfczTR3',
            to: 'pmktyVZshdMAQ6DPbbRXEFNGuzMbTMkqAA'
        } as MessageDataCreateRequest,
        objects: []
    } as ActionMessageCreateRequest;

    const testDataUpdated = {
        address: '20 seventeen street, march city, 2017 UPDATED',
        memo: 'Please deliver by 17 March 2017 UPDATED'
    } as MessageInfoUpdateRequest;

    beforeAll(async () => {
        await testUtil.bootstrapAppContainer(app);  // bootstrap the app

        testDataService = app.IoC.getNamed<TestDataService>(Types.Service, Targets.Service.TestDataService);
        messageInfoService = app.IoC.getNamed<MessageInfoService>(Types.Service, Targets.Service.MessageInfoService);
        actionMessageService = app.IoC.getNamed<ActionMessageService>(Types.Service, Targets.Service.ActionMessageService);

        // clean up the db, first removes all data and then seeds the db with default data
        await testDataService.clean();

        const generateParams = new GenerateListingItemParams([
            true,   // generateItemInformation
            true,   // generateShippingDestinations
            true,   // generateItemImages
            true,   // generatePaymentInformation
            true,   // generateEscrow
            true,   // generateItemPrice
            true,   // generateMessagingInformation
            true    // generateListingItemObjects
        ]).toParamsArray();

        // create listingitem without ShippingDestinations and store its id for testing
        const listingItems = await testDataService.generate({
            model: CreatableModel.LISTINGITEM,  // what to generate
            amount: 1,                          // how many to generate
            withRelated: true,                  // return model
            generateParams                      // what kind of data to generate
        } as TestDataGenerateRequest);
        const createdListingItem = listingItems[0].toJSON();

        // create actionMessage
        testDataActionMessage.listing_item_id = createdListingItem.id;
    });

    afterAll(async () => {
        //
    });

    test('Should throw ValidationException because there is no related_id', async () => {
        expect.assertions(1);
        await messageInfoService.create({}).catch(e =>
            expect(e).toEqual(new ValidationException('Request body is not valid', []))
        );
    });

    test('Should throw ValidationException because we want to create a empty message info', async () => {
        expect.assertions(1);
        await messageInfoService.create({} as MessageInfoCreateRequest).catch(e =>
            expect(e).toEqual(new ValidationException('Request body is not valid', []))
        );
    });

    test('Should create a new message info', async () => {
        let actionMessageModel: ActionMessage = await actionMessageService.create(testDataActionMessage);

        actionMessageModel = actionMessageModel.toJSON();
        createdActionMessageId = actionMessageModel.id;
        const result: any = actionMessageModel.MessageInfo;
        createdInfoData = result;

        // MessageData
        expect(result.actionMessageId).toBe(createdActionMessageId);
        expect(result.address).toBe(testData.address);
        expect(result.memo).toBe(testData.memo);
    });

    test('Should list message infos with our new create one', async () => {
        const messageInfoCollection = await messageInfoService.findAll();
        const messageInfo = messageInfoCollection.toJSON();
        expect(messageInfo.length).toBe(1);

        const result = messageInfo[0];

        // test the values
        expect(result.actionMessageId).toBe(createdActionMessageId);
        expect(result.address).toBe(testData.address);
        expect(result.memo).toBe(testData.memo);
    });

    test('Should return one message info', async () => {
        const messageInfoModel: MessageInfo = await messageInfoService.findOne(createdInfoData.id);
        const result = messageInfoModel.toJSON();

        // test the values
        expect(result.actionMessageId).toBe(createdActionMessageId);
        expect(result.address).toBe(testData.address);
        expect(result.memo).toBe(testData.memo);
    });

    test('Should update the message info', async () => {
        const messageInfoModel: MessageInfo = await messageInfoService.update(createdInfoData.id, testDataUpdated);
        const result = messageInfoModel.toJSON();

        // test the values
        expect(result.actionMessageId).toBe(createdActionMessageId);
        expect(result.address).toBe(testDataUpdated.address);
        expect(result.memo).toBe(testDataUpdated.memo);
    });

    test('Should delete the message info', async () => {
        expect.assertions(2);
        await messageInfoService.destroy(createdInfoData.id);
        await messageInfoService.findOne(createdInfoData.id).catch(e =>
            expect(e).toEqual(new NotFoundException(createdInfoData.id))
        );

        await actionMessageService.destroy(createdActionMessageId);
        await actionMessageService.findOne(createdActionMessageId).catch(e =>
            expect(e).toEqual(new NotFoundException(createdActionMessageId))
        );
    });
});<|MERGE_RESOLUTION|>--- conflicted
+++ resolved
@@ -33,12 +33,8 @@
     let messageInfoService: MessageInfoService;
     let actionMessageService: ActionMessageService;
 
-<<<<<<< HEAD
     let createdActionMessageId;
     let createdInfoData;
-=======
-    // let createdId;
->>>>>>> 6bf734ae
 
     const testData = {
         address: '20 seventeen street, march city, 2017',
