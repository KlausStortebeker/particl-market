--- conflicted
+++ resolved
@@ -44,13 +44,8 @@
         expect(escrowMessage.listing).toBe(request.listing);
         expect(escrowMessage.nonce).toBe(request.nonce);
         // todo: fix when zip is added
-<<<<<<< HEAD
         expect(escrowMessage.info.address).toBe(address.addressLine1 + ', ' + address.addressLine2 + ', ' + address.zipCode + ', ' +
             address.city + ', ' + address.country);
-=======
-        expect(escrowMessage.info.address).toBe(address.addressLine1 + ', ' + address.addressLine2 + ', ' + address.zipCode + ', ' + address.city + ', ' +
-            address.country);
->>>>>>> 6f39bc07
         expect(escrowMessage.info.memo).toBe(request.memo);
         expect(escrowMessage.escrow.rawtx).not.toBeNull();
 
