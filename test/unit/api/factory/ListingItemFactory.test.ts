import { LogMock } from '../../lib/LogMock';
import { ObjectHash } from '../../../../src/core/helpers/ObjectHash';
import * as resources from 'resources';

import { ListingItemFactory } from '../../../../src/api/factories/ListingItemFactory';
import { ItemCategoryFactory } from '../../../../src/api/factories/ItemCategoryFactory';
import { ListingItemMessage } from '../../../../src/api/messages/ListingItemMessage';
import { ListingItemCreateRequest } from '../../../../src/api/requests/ListingItemCreateRequest';

import * as listingItemTemplateBasic from '../../../testdata/model/listingItemTemplateBasic.json';
import * as listingItemCategoryWithRelated from '../../../testdata/model/listingItemCategoryWithRelated.json';
import * as listingItemCategoryRootWithRelated from '../../../testdata/model/listingItemCategoryRootWithRelated.json';

import { HashableObjectType } from '../../../../src/api/enums/HashableObjectType';

describe('ListingItemFactory', () => {

    const itemCategoryFactory = new ItemCategoryFactory(LogMock);
    const listingItemFactory = new ListingItemFactory(LogMock, itemCategoryFactory);

    let createdListingItemMessage: ListingItemMessage;

    beforeEach(() => {
        //
    });

<<<<<<< HEAD
    const expectMessageFromListingItem = async (message: ListingItemMessage, testData: resources.ListingItemTemplate) => {
        const hash = await ObjectHash.getHash(testData, HashableObjectType.LISTINGITEM);
        expect(message.hash).toBe(hash);
=======
    const expectMessageFromListingItem = (message: ListingItemMessage, testData: resources.ListingItemTemplate) => {
        expect(message.hash).toBe(testData.hash);
>>>>>>> 55f75de4
        expect(message).not.toHaveProperty('id');
        expect(message).not.toHaveProperty('profileId');
        expect(message).not.toHaveProperty('updatedAt');
        expect(message).not.toHaveProperty('createdAt');
        expect(message).not.toHaveProperty('ItemInformation');
        expect(message).not.toHaveProperty('PaymentInformation');
        expect(message).not.toHaveProperty('MessagingInformation');
        expect(message).not.toHaveProperty('ListingItemObjects');
        expect(message).not.toHaveProperty('Profile');
        expect(message).not.toHaveProperty('ListingItems');

        // message.information
        expect(message.information).toBeDefined();
        expect(message.information).not.toHaveProperty('id');
        expect(message.information).not.toHaveProperty('shortDescription');
        expect(message.information).not.toHaveProperty('longDescription');
        expect(message.information).not.toHaveProperty('itemCategoryId');
        expect(message.information).not.toHaveProperty('listingItemId');
        expect(message.information).not.toHaveProperty('listingItemTemplateId');
        expect(message.information).not.toHaveProperty('updatedAt');
        expect(message.information).not.toHaveProperty('createdAt');
        expect(message.information).not.toHaveProperty('ItemCategory');
        expect(message.information).not.toHaveProperty('ItemLocation');
        expect(message.information).not.toHaveProperty('ShippingDestinations');
        expect(message.information.title).toBe(testData.ItemInformation.title);
        expect(message.information.short_description).toBe(testData.ItemInformation.shortDescription);
        expect(message.information.long_description).toBe(testData.ItemInformation.longDescription);
        expect(message.information.category).toBeDefined();
        expect(message.information.category.length).toBe(3);
        expect(message.information.category[0]).toBe('cat_ROOT');
        expect(message.information.category[1]).toBe('cat_wholesale_science_industrial');
        expect(message.information.category[2]).toBe('cat_wholesale_consumer_goods');

        // message.information.location
        expect(message.information.location).toBeDefined();
        expect(message.information.location).not.toHaveProperty('id');
        expect(message.information.location).not.toHaveProperty('itemInformationId');
        expect(message.information.location).not.toHaveProperty('updatedAt');
        expect(message.information.location).not.toHaveProperty('createdAt');
        expect(message.information.location).not.toHaveProperty('LocationMarker');
        expect(message.information.location.country).toBe(testData.ItemInformation.ItemLocation.region);
        expect(message.information.location.address).toBe(testData.ItemInformation.ItemLocation.address);

        // message.information.location.gps
        expect(message.information.location.gps).toBeDefined();
        expect(message.information.location.gps).not.toHaveProperty('id');
        expect(message.information.location.gps).not.toHaveProperty('itemLocationId');
        expect(message.information.location.gps).not.toHaveProperty('updatedAt');
        expect(message.information.location.gps).not.toHaveProperty('createdAt');
        expect(message.information.location.gps).not.toHaveProperty('markerTitle');
        expect(message.information.location.gps).not.toHaveProperty('markerText');
        expect(message.information.location.gps.marker_title).toBe(testData.ItemInformation.ItemLocation.LocationMarker.markerTitle);
        expect(message.information.location.gps.marker_text).toBe(testData.ItemInformation.ItemLocation.LocationMarker.markerText);
        expect(message.information.location.gps.lat).toBe(testData.ItemInformation.ItemLocation.LocationMarker.lat);
        expect(message.information.location.gps.lng).toBe(testData.ItemInformation.ItemLocation.LocationMarker.lng);

        // message.information.shipping_destinations
        expect(message.information.shipping_destinations).toBeDefined();
        expect(message.information.shipping_destinations.length).toBe(2);
        expect(message.information.shipping_destinations).toContain('-MOROCCO');
        expect(message.information.shipping_destinations).toContain('PANAMA');

        // message.information.images
        expect(message.information.images).toBeDefined();
        expect(message.information.images.length).toBe(5);
        expect(message.information.images[0]).not.toHaveProperty('id');
        expect(message.information.images[0]).not.toHaveProperty('itemInformationId');
        expect(message.information.images[0]).not.toHaveProperty('updatedAt');
        expect(message.information.images[0]).not.toHaveProperty('createdAt');
        expect(message.information.images[0]).not.toHaveProperty('ItemImageDatas');
        expect(message.information.images[0].hash).toBe(testData.ItemInformation.ItemImages[0].hash);
        expect(message.information.images[0].data.length).toBe(1);
        expect(message.information.images[0].data[0].protocol).toBe(testData.ItemInformation.ItemImages[0].ItemImageDatas[0].protocol);
        expect(message.information.images[0].data[0].encoding).toBe(testData.ItemInformation.ItemImages[0].ItemImageDatas[0].encoding);
        expect(message.information.images[0].data[0].data).toBe(testData.ItemInformation.ItemImages[0].ItemImageDatas[0].data);

        // message.payment
        expect(message.payment).toBeDefined();
        expect(message.payment).not.toHaveProperty('id');
        expect(message.payment).not.toHaveProperty('listingItemId');
        expect(message.payment).not.toHaveProperty('listingItemTemplateId');
        expect(message.payment).not.toHaveProperty('updatedAt');
        expect(message.payment).not.toHaveProperty('createdAt');
        expect(message.payment).not.toHaveProperty('ItemPrice');
        expect(message.payment).not.toHaveProperty('Escrow');
        expect(message.payment.type).toBe(testData.PaymentInformation.type);

        // message.payment.cryptocurrency
        expect(message.payment.cryptocurrency).toBeDefined();
        expect(message.payment.cryptocurrency.length).toBe(1);
        expect(message.payment.cryptocurrency[0]).not.toHaveProperty('id');
        expect(message.payment.cryptocurrency[0]).not.toHaveProperty('basePrice');
        expect(message.payment.cryptocurrency[0]).not.toHaveProperty('paymentInformationId');
        expect(message.payment.cryptocurrency[0]).not.toHaveProperty('cryptocurrencyAddressId');
        expect(message.payment.cryptocurrency[0]).not.toHaveProperty('updatedAt');
        expect(message.payment.cryptocurrency[0]).not.toHaveProperty('createdAt');
        expect(message.payment.cryptocurrency[0]).not.toHaveProperty('CryptocurrencyAddress');
        expect(message.payment.cryptocurrency[0]).not.toHaveProperty('ShippingPrice');
        expect(message.payment.cryptocurrency[0].currency).toBe(testData.PaymentInformation.ItemPrice.currency);
        expect(message.payment.cryptocurrency[0].base_price).toBe(testData.PaymentInformation.ItemPrice.basePrice);

        // message.payment.cryptocurrency.address
        expect(message.payment.cryptocurrency[0].address).toBeDefined();
        expect(message.payment.cryptocurrency[0].address).not.toHaveProperty('id');
        expect(message.payment.cryptocurrency[0].address).not.toHaveProperty('profileId');
        expect(message.payment.cryptocurrency[0].address).not.toHaveProperty('updatedAt');
        expect(message.payment.cryptocurrency[0].address).not.toHaveProperty('createdAt');
        expect(message.payment.cryptocurrency[0].address.type).toBe(testData.PaymentInformation.ItemPrice.CryptocurrencyAddress.type);
        expect(message.payment.cryptocurrency[0].address.address).toBe(testData.PaymentInformation.ItemPrice.CryptocurrencyAddress.address);

        // message.payment.cryptocurrency.shipping_price
        expect(message.payment.cryptocurrency[0].shipping_price).toBeDefined();
        expect(message.payment.cryptocurrency[0].shipping_price).not.toHaveProperty('id');
        expect(message.payment.cryptocurrency[0].shipping_price).not.toHaveProperty('itemPriceId');
        expect(message.payment.cryptocurrency[0].shipping_price).not.toHaveProperty('updatedAt');
        expect(message.payment.cryptocurrency[0].shipping_price).not.toHaveProperty('createdAt');
        expect(message.payment.cryptocurrency[0].shipping_price.domestic).toBe(testData.PaymentInformation.ItemPrice.ShippingPrice.domestic);
        expect(message.payment.cryptocurrency[0].shipping_price.international)
            .toBe(testData.PaymentInformation.ItemPrice.ShippingPrice.international);

        // message.payment.escrow
        expect(message.payment.escrow).toBeDefined();
        expect(message.payment.escrow).not.toHaveProperty('id');
        expect(message.payment.escrow).not.toHaveProperty('paymentInformationId');
        expect(message.payment.escrow).not.toHaveProperty('updatedAt');
        expect(message.payment.escrow).not.toHaveProperty('createdAt');
        expect(message.payment.escrow).not.toHaveProperty('Ratio');
        expect(message.payment.escrow.type).toBe(testData.PaymentInformation.Escrow.type);

        // message.payment.escrow.ratio
        expect(message.payment.escrow.ratio).toBeDefined();
        expect(message.payment.escrow.ratio).not.toHaveProperty('id');
        expect(message.payment.escrow.ratio).not.toHaveProperty('escrowId');
        expect(message.payment.escrow.ratio).not.toHaveProperty('updatedAt');
        expect(message.payment.escrow.ratio).not.toHaveProperty('createdAt');
        expect(message.payment.escrow.ratio.buyer).toBe(testData.PaymentInformation.Escrow.Ratio.buyer);
        expect(message.payment.escrow.ratio.seller).toBe(testData.PaymentInformation.Escrow.Ratio.seller);

        // message.messaging
        expect(message.messaging).toBeDefined();
        expect(message.messaging.length).toBe(1);
        expect(message.messaging[0]).not.toHaveProperty('id');
        expect(message.messaging[0]).not.toHaveProperty('publicKey');
        expect(message.messaging[0]).not.toHaveProperty('listingItemId');
        expect(message.messaging[0]).not.toHaveProperty('listingItemTemplateId');
        expect(message.messaging[0]).not.toHaveProperty('updatedAt');
        expect(message.messaging[0]).not.toHaveProperty('createdAt');
        expect(message.messaging[0].protocol).toBe(testData.MessagingInformation[0].protocol);
        expect(message.messaging[0].public_key).toBe(testData.MessagingInformation[0].publicKey);

        // message.objects
        // TODO: test objects fields

    };

    const expectListingItemFromMessage = (result: ListingItemCreateRequest, message: ListingItemMessage) => {

        expect(result.hash).toBe(message.hash);

        // fields from message that we dont want to see
        expect(result).not.toHaveProperty('information');
        expect(result).not.toHaveProperty('payment');
        expect(result).not.toHaveProperty('messaging');
        expect(result).not.toHaveProperty('objects');

        // ItemInformation
        expect(result.itemInformation.title).toBe(message.information.title);
        expect(result.itemInformation.shortDescription).toBe(message.information.short_description);
        expect(result.itemInformation.longDescription).toBe(message.information.long_description);

        // ItemInformation.ItemCategory
        expect(result.itemInformation.itemCategory.key).toBe(message.information.category[2]);
        expect(result.itemInformation.itemCategory.parentItemCategoryId).not.toBeNull();

        // ItemInformation.ItemLocation
        expect(result.itemInformation.itemLocation.region).toBe(message.information.location.country);
        expect(result.itemInformation.itemLocation.address).toBe(message.information.location.address);

        // ItemInformation.ItemLocation.LocationMarker
        expect(result.itemInformation.itemLocation.locationMarker.markerTitle).toBe(message.information.location.gps.marker_title);
        expect(result.itemInformation.itemLocation.locationMarker.markerText).toBe(message.information.location.gps.marker_text);
        expect(result.itemInformation.itemLocation.locationMarker.lat).toBe(message.information.location.gps.lat);
        expect(result.itemInformation.itemLocation.locationMarker.lng).toBe(message.information.location.gps.lng);

        // ItemInformation.ShippingDestinations
        expect(result.itemInformation.shippingDestinations.length).toBe(2);
        // todo: test the shipping destinations
        // expect(message.information.shipping_destinations).toContain('-MOROCCO');
        // expect(message.information.shipping_destinations).toContain('PANAMA');

        // ItemInformation.ItemImages
        expect(result.itemInformation.itemImages.length).toBe(5);
        // todo: test the images
        // expect(message.information.images[0].hash).toBe(testData.ItemInformation.ItemImages[0].hash);
        // expect(message.information.images[0].data.length).toBe(1);
        // expect(message.information.images[0].data[0].protocol).toBe(testData.ItemInformation.ItemImages[0].ItemImageDatas[0].protocol);
        // expect(message.information.images[0].data[0].encoding).toBe(testData.ItemInformation.ItemImages[0].ItemImageDatas[0].encoding);
        // expect(message.information.images[0].data[0].data).toBe(testData.ItemInformation.ItemImages[0].ItemImageDatas[0].data);

        // PaymentInformation
        expect(result.paymentInformation.type).toBe(message.payment.type);

        // PaymentInformation.Escrow
        expect(result.paymentInformation.escrow.type).toBe(message.payment.escrow.type);

        // PaymentInformation.Escrow.Ratio
        expect(result.paymentInformation.escrow.ratio.buyer).toBe(message.payment.escrow.ratio.buyer);
        expect(result.paymentInformation.escrow.ratio.seller).toBe(message.payment.escrow.ratio.seller);

        // PaymentInformation.ItemPrice
        const itemPrice = result.paymentInformation.itemPrice;
        expect(itemPrice.currency).toBe(message.payment.cryptocurrency[0].currency);
        expect(itemPrice.basePrice).toBe(message.payment.cryptocurrency[0].base_price);

        // PaymentInformation.ItemPrice.CryptocurrencyAddress
        const cryptocurrencyAddress = result.paymentInformation.itemPrice.cryptocurrencyAddress;
        expect(cryptocurrencyAddress.type).toBe(message.payment.cryptocurrency[0].address.type);
        expect(cryptocurrencyAddress.address).toBe(message.payment.cryptocurrency[0].address.address);

        // PaymentInformation.ItemPrice.ShippingPrice
        const shippingPrice = result.paymentInformation.itemPrice.shippingPrice;
        expect(shippingPrice.domestic).toBe(message.payment.cryptocurrency[0].shipping_price.domestic);
        expect(shippingPrice.international).toBe(message.payment.cryptocurrency[0].shipping_price.international);

        // MessagingInformation
        expect(result.messagingInformation[0].protocol).toBe(message.messaging[0].protocol);
        expect(result.messagingInformation[0].publicKey).toBe(message.messaging[0].public_key);

        // listingitem-object
        // TODO test listingitemobjects
        // expect(result.ListingItemObjects[0].type).toBe(message.objects[0].type);
        // expect(result.ListingItemObjects[0].description).toBe(message.objects[0].description);
        // expect(result.ListingItemObjects[0].order).toBe(message.objects[0].order);
    };


    test('Should create ListingItemMessage', async () => {

        createdListingItemMessage = await listingItemFactory.getMessage(listingItemTemplateBasic, listingItemCategoryWithRelated);

        // console.log('message: ', JSON.stringify(createdListingItemMessage, null, 2));

        // test message conversion
        expectMessageFromListingItem(createdListingItemMessage, listingItemTemplateBasic);

    });

    // TODO: add tests checking the conversions using different data

    test('should create ListingItemCreateRequest using the previously created ListingItemMessage', async () => {

        const marketId = 1;
        const listingItemCreateRequest: ListingItemCreateRequest =
            await listingItemFactory.getModel(createdListingItemMessage, marketId, listingItemCategoryRootWithRelated);

        // console.log('message: ', JSON.stringify(message, null, 2));

        // test message conversion
        expectListingItemFromMessage(listingItemCreateRequest, createdListingItemMessage);
    });

});<|MERGE_RESOLUTION|>--- conflicted
+++ resolved
@@ -11,8 +11,6 @@
 import * as listingItemCategoryWithRelated from '../../../testdata/model/listingItemCategoryWithRelated.json';
 import * as listingItemCategoryRootWithRelated from '../../../testdata/model/listingItemCategoryRootWithRelated.json';
 
-import { HashableObjectType } from '../../../../src/api/enums/HashableObjectType';
-
 describe('ListingItemFactory', () => {
 
     const itemCategoryFactory = new ItemCategoryFactory(LogMock);
@@ -24,14 +22,8 @@
         //
     });
 
-<<<<<<< HEAD
-    const expectMessageFromListingItem = async (message: ListingItemMessage, testData: resources.ListingItemTemplate) => {
-        const hash = await ObjectHash.getHash(testData, HashableObjectType.LISTINGITEM);
-        expect(message.hash).toBe(hash);
-=======
     const expectMessageFromListingItem = (message: ListingItemMessage, testData: resources.ListingItemTemplate) => {
         expect(message.hash).toBe(testData.hash);
->>>>>>> 55f75de4
         expect(message).not.toHaveProperty('id');
         expect(message).not.toHaveProperty('profileId');
         expect(message).not.toHaveProperty('updatedAt');
