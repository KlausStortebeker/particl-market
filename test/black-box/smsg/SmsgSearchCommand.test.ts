// Copyright (c) 2017-2019, The Particl Market developers
// Distributed under the GPL software license, see the accompanying
// file COPYING or https://github.com/particl/particl-market/blob/develop/LICENSE

import * from 'jest';
import * as resources from 'resources';
import { Logger as LoggerType } from '../../../src/core/Logger';
import { BlackBoxTestUtil } from '../lib/BlackBoxTestUtil';
import { Commands } from '../../../src/api/commands/CommandEnumType';
import { SearchOrder } from '../../../src/api/enums/SearchOrder';
import { GenerateListingItemTemplateParams } from '../../../src/api/requests/testdata/GenerateListingItemTemplateParams';
import { CreatableModel } from '../../../src/api/enums/CreatableModel';
<<<<<<< HEAD
import { ListingItemAddMessageCreateParams } from '../../../src/api/requests/message/ListingItemAddMessageCreateParams';
import { GenerateSmsgMessageParams } from '../../../src/api/requests/testdata/GenerateSmsgMessageParams';
import { MPAction } from 'omp-lib/dist/interfaces/omp-enums';
import { SmsgMessageStatus } from '../../../src/api/enums/SmsgMessageStatus';
import { ActionDirection } from '../../../src/api/enums/ActionDirection';
import { SmsgMessageSearchOrderField } from '../../../src/api/enums/SearchOrderField';
import { InvalidParamException } from '../../../src/api/exceptions/InvalidParamException';
=======
import { MPAction } from 'omp-lib/dist/interfaces/omp-enums';
>>>>>>> cadc03da

describe('SmsgSearchCommand', () => {

    jasmine.DEFAULT_TIMEOUT_INTERVAL = process.env.JASMINE_TIMEOUT;

    const log: LoggerType = new LoggerType(__filename);

    jasmine.DEFAULT_TIMEOUT_INTERVAL = process.env.JASMINE_TIMEOUT;

    const randomBoolean: boolean = Math.random() >= 0.5;
    const testUtilSellerNode = new BlackBoxTestUtil(randomBoolean ? 0 : 1);  // SELLER
    const testUtilBuyerNode = new BlackBoxTestUtil(randomBoolean ? 1 : 0);

    const smsgCommand = Commands.SMSG_ROOT.commandName;
    const smsgSearchCommand = Commands.SMSG_SEARCH.commandName;
    const templateCommand = Commands.TEMPLATE_ROOT.commandName;
    const templatePostCommand = Commands.TEMPLATE_POST.commandName;
    const templateGetCommand = Commands.TEMPLATE_GET.commandName;
    const listingItemCommand = Commands.ITEM_ROOT.commandName;
    const listingItemGetCommand = Commands.ITEM_GET.commandName;

    let buyerProfile: resources.Profile;
    let sellerProfile: resources.Profile;
    let buyerMarket: resources.Market;
    let sellerMarket: resources.Market;

    let listingItemTemplateOnSellerNode: resources.ListingItemTemplate;
    let listingItemReceivedOnBuyerNode: resources.ListingItem;

    const PAGE = 0;
    const PAGE_LIMIT = 10;
    const ORDER = SearchOrder.ASC;
    const DAYS_RETENTION = 2;

    let sent = false;

    let listingItemTemplate: resources.ListingItemTemplate;
    let smsgMessages: resources.SmsgMessage[];

    beforeAll(async () => {
        await testUtilSellerNode.cleanDb();
        await testUtilBuyerNode.cleanDb();

        // get seller and buyer profiles
        sellerProfile = await testUtilSellerNode.getDefaultProfile();
        buyerProfile = await testUtilBuyerNode.getDefaultProfile();
        expect(sellerProfile.id).toBeDefined();
        expect(buyerProfile.id).toBeDefined();
        log.debug('sellerProfile: ', sellerProfile.address);
        log.debug('buyerProfile: ', buyerProfile.address);

        // get seller and buyer markets
        sellerMarket = await testUtilSellerNode.getDefaultMarket();
        buyerMarket = await testUtilBuyerNode.getDefaultMarket();
        expect(sellerMarket.id).toBeDefined();
        expect(buyerMarket.id).toBeDefined();
        log.debug('sellerMarket: ', JSON.stringify(sellerMarket, null, 2));
        log.debug('buyerMarket: ', JSON.stringify(buyerMarket, null, 2));

        // generate ListingItemTemplate
        const generateListingItemTemplateParams = new GenerateListingItemTemplateParams([
            true,               // generateItemInformation
            true,               // generateItemLocation
            true,               // generateShippingDestinations
            false,              // generateItemImages
            true,               // generatePaymentInformation
            true,               // generateEscrow
            true,               // generateItemPrice
            true,               // generateMessagingInformation
            false,              // generateListingItemObjects
            false,              // generateObjectDatas
            sellerProfile.id,   // profileId
            false,              // generateListingItem
            sellerMarket.id     // marketId
        ]).toParamsArray();

        const listingItemTemplatesOnSellerNode: resources.ListingItemTemplate[] = await testUtilSellerNode.generateData(
            CreatableModel.LISTINGITEMTEMPLATE,     // what to generate
            1,                              // how many to generate
            true,                       // return model
            generateListingItemTemplateParams       // what kind of data to generate
        ) as resources.ListingItemTemplates[];
        listingItemTemplateOnSellerNode = listingItemTemplatesOnSellerNode[0];
        expect(listingItemTemplateOnSellerNode.id).toBeDefined();

<<<<<<< HEAD
        // get default profile and market
        defaultProfile = await testUtil.getDefaultProfile();
        defaultMarket = await testUtil.getDefaultMarket();

        const generateListingItemTemplateParams = new GenerateListingItemTemplateParams([
            true,               // generateItemInformation
            true,               // generateItemLocation
            true,               // generateShippingDestinations
            true,               // generateItemImages
            true,               // generatePaymentInformation
            true,               // generateEscrow
            true,               // generateItemPrice
            true,               // generateMessagingInformation
            false,              // generateListingItemObjects
            false,              // generateObjectDatas
            defaultProfile.id,  // profileId
            false,              // generateListingItem
            defaultMarket.id    // marketId
        ]).toParamsArray();

        // generate ListingItemTemplate
        const listingItemTemplates = await testUtil.generateData(
            CreatableModel.LISTINGITEMTEMPLATE, // what to generate
            1,                          // how many to generate
            true,                       // return model
            generateListingItemTemplateParams   // what kind of data to generate
        ) as resources.ListingItemTemplate[];
        listingItemTemplate = listingItemTemplates[0];

        const messageParams = {
            listingItem: listingItemTemplate
        } as ListingItemAddMessageCreateParams;

        // generate SmsgMessage (MPA_LISTING_ADD) based on the ListingItemTemplate
        const generateSmsgMessageParams = new GenerateSmsgMessageParams([
            MPAction.MPA_LISTING_ADD,               // type
            SmsgMessageStatus.PROCESSED,            // status
            ActionDirection.INCOMING,               // direction
            false,                                  // read
            true,                                   // paid
            Date.now(),                             // received
            Date.now() - (24 * 60 * 60 * 1000),     // sent
            Date.now() + (5 * 24 * 60 * 60 * 1000), // expiration
            7,                                      // daysretention
            defaultProfile.address,                 // from
            defaultMarket.address,                  // to
            messageParams                           // messageParams
            // text
        ]).toParamsArray();

        smsgMessages = await testUtil.generateData(
            CreatableModel.SMSGMESSAGE,             // what to generate
            2,                              // how many to generate
            true,                       // return model
            generateSmsgMessageParams               // what kind of data to generate
        ) as resources.SmsgMessage[];

    });

    test('Should search SmsgMessages without any params', async () => {
        const res: any = await testUtil.rpc(smsgCommand, [smsgSearchCommand,
            0,
            10,
            SearchOrder.ASC,
            SmsgMessageSearchOrderField.RECEIVED
        ]);
        res.expectJson();
        res.expectStatusCode(200);

        const result: any = res.getBody()['result'];
        expect(result).toHaveLength(2);
    });

    test('Should fail to search SmsgMessages because invalid type', async () => {
        const res: any = await testUtil.rpc(smsgCommand, [smsgSearchCommand,
            0,
            10,
            SearchOrder.ASC,
            SmsgMessageSearchOrderField.RECEIVED,
            true
        ]);
        res.expectJson();
        res.expectStatusCode(400);
        expect(res.error.error.message).toBe(new InvalidParamException('type', 'ActionMessageTypes[]').getMessage());
    });

    test('Should search SmsgMessages using single type', async () => {
        const res: any = await testUtil.rpc(smsgCommand, [smsgSearchCommand,
            0,
            10,
            SearchOrder.ASC,
            SmsgMessageSearchOrderField.RECEIVED,
            [MPAction.MPA_LISTING_ADD]
        ]);
        res.expectJson();
        res.expectStatusCode(200);

        const result: any = res.getBody()['result'];
        expect(result).toHaveLength(2);
    });

    test('Should search SmsgMessages using multiple types', async () => {
        const res: any = await testUtil.rpc(smsgCommand, [smsgSearchCommand,
            0,
            10,
            SearchOrder.ASC,
            SmsgMessageSearchOrderField.RECEIVED,
            [MPAction.MPA_LISTING_ADD, MPAction.MPA_BID]
        ]);
        res.expectJson();
        res.expectStatusCode(200);

        const result: any = res.getBody()['result'];
        expect(result).toHaveLength(2);
    });

    test('Should search SmsgMessages using * as type', async () => {
        const res: any = await testUtil.rpc(smsgCommand, [smsgSearchCommand,
            0,
            10,
            SearchOrder.ASC,
            SmsgMessageSearchOrderField.RECEIVED,
            '*'
        ]);
        res.expectJson();
        res.expectStatusCode(200);

        const result: any = res.getBody()['result'];
        expect(result).toHaveLength(2);
    });

    test('Should fail to search SmsgMessages because invalid status', async () => {
        const res: any = await testUtil.rpc(smsgCommand, [smsgSearchCommand,
            0,
            10,
            SearchOrder.ASC,
            SmsgMessageSearchOrderField.RECEIVED,
            [MPAction.MPA_LISTING_ADD, MPAction.MPA_BID],
            true
        ]);
        res.expectJson();
        res.expectStatusCode(400);
        expect(res.error.error.message).toBe(new InvalidParamException('status', 'SmsgMessageStatus').getMessage());

    });

    test('Should search SmsgMessages using type and status', async () => {
        const res: any = await testUtil.rpc(smsgCommand, [smsgSearchCommand,
            0,
            10,
            SearchOrder.ASC,
            SmsgMessageSearchOrderField.RECEIVED,
            [MPAction.MPA_LISTING_ADD, MPAction.MPA_BID],
            SmsgMessageStatus.PROCESSED
        ]);
        res.expectJson();
        res.expectStatusCode(200);

        const result: any = res.getBody()['result'];
        expect(result).toHaveLength(2);
    });

    test('Should search SmsgMessages using type and * as status', async () => {
        const res: any = await testUtil.rpc(smsgCommand, [smsgSearchCommand,
            0,
            10,
            SearchOrder.ASC,
            SmsgMessageSearchOrderField.RECEIVED,
            [MPAction.MPA_LISTING_ADD, MPAction.MPA_BID],
            '*'
        ]);
        res.expectJson();
        res.expectStatusCode(200);

        const result: any = res.getBody()['result'];
        expect(result).toHaveLength(2);
    });

    test('Should fail to search SmsgMessages because invalid direction', async () => {
        const res: any = await testUtil.rpc(smsgCommand, [smsgSearchCommand,
            0,
            10,
            SearchOrder.ASC,
            SmsgMessageSearchOrderField.RECEIVED,
            [MPAction.MPA_LISTING_ADD, MPAction.MPA_BID],
            SmsgMessageStatus.PROCESSED,
            true
        ]);
        res.expectJson();
        res.expectStatusCode(400);
        expect(res.error.error.message).toBe(new InvalidParamException('direction', 'ActionDirection').getMessage());

    });

    test('Should search SmsgMessages using type and status and direction', async () => {
        const res: any = await testUtil.rpc(smsgCommand, [smsgSearchCommand,
            0,
            10,
            SearchOrder.ASC,
            SmsgMessageSearchOrderField.RECEIVED,
            [MPAction.MPA_LISTING_ADD, MPAction.MPA_BID],
            SmsgMessageStatus.PROCESSED,
            ActionDirection.INCOMING
        ]);
        res.expectJson();
        res.expectStatusCode(200);

        const result: any = res.getBody()['result'];
        expect(result).toHaveLength(2);
    });

    test('Should search SmsgMessages using type and status and * as direction', async () => {
        const res: any = await testUtil.rpc(smsgCommand, [smsgSearchCommand,
            0,
            10,
            SearchOrder.ASC,
            SmsgMessageSearchOrderField.RECEIVED,
            [MPAction.MPA_LISTING_ADD, MPAction.MPA_BID],
            SmsgMessageStatus.PROCESSED,
            '*'
        ]);
        res.expectJson();
        res.expectStatusCode(200);

        const result: any = res.getBody()['result'];
        expect(result).toHaveLength(2);
    });

    test('Should fail to search SmsgMessages because invalid age', async () => {
        const res: any = await testUtil.rpc(smsgCommand, [smsgSearchCommand,
            0,
            10,
            SearchOrder.ASC,
            SmsgMessageSearchOrderField.RECEIVED,
            [MPAction.MPA_LISTING_ADD, MPAction.MPA_BID],
            SmsgMessageStatus.PROCESSED,
            ActionDirection.INCOMING,
            true
        ]);
        res.expectJson();
        res.expectStatusCode(400);
        expect(res.error.error.message).toBe(new InvalidParamException('age', 'number').getMessage());

    });

    test('Should search SmsgMessages using type and status and direction and age', async () => {
        const res: any = await testUtil.rpc(smsgCommand, [smsgSearchCommand,
            0,
            10,
            SearchOrder.ASC,
            SmsgMessageSearchOrderField.RECEIVED,
            [MPAction.MPA_LISTING_ADD, MPAction.MPA_BID],
            SmsgMessageStatus.PROCESSED,
            ActionDirection.INCOMING,
            1
        ]);
        res.expectJson();
        res.expectStatusCode(200);

        const result: any = res.getBody()['result'];
        expect(result).toHaveLength(2);
    });

    test('Should search SmsgMessages using type and status and direction and undefined age', async () => {
        const res: any = await testUtil.rpc(smsgCommand, [smsgSearchCommand,
            0,
            10,
            SearchOrder.ASC,
            SmsgMessageSearchOrderField.RECEIVED,
            [MPAction.MPA_LISTING_ADD, MPAction.MPA_BID],
            SmsgMessageStatus.PROCESSED,
            ActionDirection.INCOMING,
            undefined
        ]);
        res.expectJson();
        res.expectStatusCode(200);

        const result: any = res.getBody()['result'];
        expect(result).toHaveLength(2);
    });

    test('Should fail to search SmsgMessages because invalid msgid', async () => {
        const res: any = await testUtil.rpc(smsgCommand, [smsgSearchCommand,
            0,
            10,
            SearchOrder.ASC,
            SmsgMessageSearchOrderField.RECEIVED,
            [MPAction.MPA_LISTING_ADD, MPAction.MPA_BID],
            SmsgMessageStatus.PROCESSED,
            ActionDirection.INCOMING,
            1,
            true
        ]);
        res.expectJson();
        res.expectStatusCode(400);
        expect(res.error.error.message).toBe(new InvalidParamException('msgid', 'string').getMessage());

    });

    test('Should search SmsgMessages using type and status and direction and age and msgid', async () => {
        const res: any = await testUtil.rpc(smsgCommand, [smsgSearchCommand,
=======
    });


    test('Both nodes should contain no SmsgMessages', async () => {
        let res: any = await testUtilSellerNode.rpc(smsgCommand, [smsgSearchCommand,
>>>>>>> cadc03da
            0,
            10,
            SearchOrder.ASC,
            SmsgMessageSearchOrderField.RECEIVED,
            [MPAction.MPA_LISTING_ADD, MPAction.MPA_BID],
            SmsgMessageStatus.PROCESSED,
            ActionDirection.INCOMING,
            1,
            smsgMessages[1].msgid
        ]);
        res.expectJson();
        res.expectStatusCode(200);

<<<<<<< HEAD
        const result: any = res.getBody()['result'];
        expect(result).toHaveLength(1);
=======
        let result: resources.SmsgMessage[] = res.getBody()['result'];
        expect(result).toHaveLength(0);

        res = await testUtilBuyerNode.rpc(smsgCommand, [smsgSearchCommand,
            0,
            10,
            SearchOrder.ASC
        ]);
        res.expectJson();
        res.expectStatusCode(200);

        result = res.getBody()['result'];
        expect(result).toHaveLength(0);
    });


    test('Should post ListingItem from SELLER node', async () => {

        log.debug('========================================================================================');
        log.debug('SELLER POSTS MPA_LISTING_ADD');
        log.debug('========================================================================================');

        await testUtilSellerNode.waitFor(5);

        const res: any = await testUtilSellerNode.rpc(templateCommand, [templatePostCommand,
            listingItemTemplateOnSellerNode.id,
            DAYS_RETENTION,
            sellerMarket.id
        ]);
        res.expectJson();
        res.expectStatusCode(200);

        // make sure we got the expected result from posting the template
        const result: any = res.getBody()['result'];
        sent = result.result === 'Sent.';
        if (!sent) {
            log.debug(JSON.stringify(result, null, 2));
        }
        expect(result.result).toBe('Sent.');

        log.debug('==[ posted ListingItemTemplate /// seller -> market ]================================');
        log.debug('result.msgid: ' + result.msgid);
        log.debug('item.id: ' + listingItemTemplateOnSellerNode.id);
        log.debug('item.hash: ' + listingItemTemplateOnSellerNode.hash);
        log.debug('item.title: ' + listingItemTemplateOnSellerNode.ItemInformation.title);
        log.debug('item.desc: ' + listingItemTemplateOnSellerNode.ItemInformation.shortDescription);
        log.debug('item.category: [' + listingItemTemplateOnSellerNode.ItemInformation.ItemCategory.id + '] '
            + listingItemTemplateOnSellerNode.ItemInformation.ItemCategory.name);
        log.debug('========================================================================================');
>>>>>>> cadc03da
    });


    test('Should get the updated ListingItemTemplate to get the hash', async () => {
        // sending should have succeeded for this test to work
        expect(sent).toBeTruthy();

        const res: any = await testUtilSellerNode.rpc(templateCommand, [templateGetCommand,
            listingItemTemplateOnSellerNode.id
        ]);
        res.expectJson();
        res.expectStatusCode(200);
        listingItemTemplateOnSellerNode = res.getBody()['result'];

        log.debug('listingItemTemplateOnSellerNode.hash: ', listingItemTemplateOnSellerNode.hash);
    });


    test('Should have received ListingItem (MPA_LISTING_ADD) on BUYER node, ListingItem is created', async () => {

        // sending should have succeeded for this test to work
        expect(sent).toBeTruthy();

        log.debug('========================================================================================');
        log.debug('BUYER RECEIVES MPA_LISTING_ADD posted from sellers node, ListingItem is created');
        log.debug('========================================================================================');

        let response: any = await testUtilBuyerNode.rpcWaitFor(
            listingItemCommand,
            [listingItemGetCommand, listingItemTemplateOnSellerNode.hash],
            15 * 60,
            200,
            'hash',
            listingItemTemplateOnSellerNode.hash
        );
        response.expectJson();
        response.expectStatusCode(200);

        // seller node allready received this, but wait a while, and refetch, just in case
        await testUtilBuyerNode.waitFor(5);

        response = await testUtilBuyerNode.rpc(listingItemCommand, [listingItemGetCommand,
            listingItemTemplateOnSellerNode.hash
        ]);
        response.expectJson();
        response.expectStatusCode(200);

        const result: resources.ListingItem = response.getBody()['result'];
        expect(result).toBeDefined();
        expect(result.hash).toBe(listingItemTemplateOnSellerNode.hash);

        // store ListingItem for later tests
        listingItemReceivedOnBuyerNode = result;

        log.debug('==> BUYER received MPA_LISTING_ADD.');

    }, 600000); // timeout to 600s


    test('Both nodes should contain SmsgMessage', async () => {
        let resSeller: any = await testUtilSellerNode.rpcWaitFor(
            smsgCommand,
            [smsgSearchCommand, PAGE, PAGE_LIMIT, ORDER],
            15 * 60,
            200,
            '[0].type',
            MPAction.MPA_LISTING_ADD,
            '='
        );
        resSeller.expectJson();
        resSeller.expectStatusCode(200);

        resSeller = await testUtilSellerNode.rpc(smsgCommand, [smsgSearchCommand,
            0,
            10,
            SearchOrder.ASC
        ]);
        resSeller.expectJson();
        resSeller.expectStatusCode(200);
        const resultSeller: resources.SmsgMessage[] = resSeller.getBody()['result'];
        expect(resultSeller).toHaveLength(2);   // OUTGOING + INCOMING

        const resBuyer = await testUtilBuyerNode.rpc(smsgCommand, [smsgSearchCommand,
            0,
            10,
            SearchOrder.ASC
        ]);
        resBuyer.expectJson();
        resBuyer.expectStatusCode(200);

        const resultBuyer: resources.SmsgMessage[] = resBuyer.getBody()['result'];
        expect(resultBuyer).toHaveLength(1);    // INCOMING
    });


});<|MERGE_RESOLUTION|>--- conflicted
+++ resolved
@@ -10,7 +10,6 @@
 import { SearchOrder } from '../../../src/api/enums/SearchOrder';
 import { GenerateListingItemTemplateParams } from '../../../src/api/requests/testdata/GenerateListingItemTemplateParams';
 import { CreatableModel } from '../../../src/api/enums/CreatableModel';
-<<<<<<< HEAD
 import { ListingItemAddMessageCreateParams } from '../../../src/api/requests/message/ListingItemAddMessageCreateParams';
 import { GenerateSmsgMessageParams } from '../../../src/api/requests/testdata/GenerateSmsgMessageParams';
 import { MPAction } from 'omp-lib/dist/interfaces/omp-enums';
@@ -18,9 +17,6 @@
 import { ActionDirection } from '../../../src/api/enums/ActionDirection';
 import { SmsgMessageSearchOrderField } from '../../../src/api/enums/SearchOrderField';
 import { InvalidParamException } from '../../../src/api/exceptions/InvalidParamException';
-=======
-import { MPAction } from 'omp-lib/dist/interfaces/omp-enums';
->>>>>>> cadc03da
 
 describe('SmsgSearchCommand', () => {
 
@@ -31,54 +27,37 @@
     jasmine.DEFAULT_TIMEOUT_INTERVAL = process.env.JASMINE_TIMEOUT;
 
     const randomBoolean: boolean = Math.random() >= 0.5;
-    const testUtilSellerNode = new BlackBoxTestUtil(randomBoolean ? 0 : 1);  // SELLER
-    const testUtilBuyerNode = new BlackBoxTestUtil(randomBoolean ? 1 : 0);
+    const testUtil = new BlackBoxTestUtil(randomBoolean ? 0 : 1);  // SELLER
 
     const smsgCommand = Commands.SMSG_ROOT.commandName;
     const smsgSearchCommand = Commands.SMSG_SEARCH.commandName;
-    const templateCommand = Commands.TEMPLATE_ROOT.commandName;
-    const templatePostCommand = Commands.TEMPLATE_POST.commandName;
-    const templateGetCommand = Commands.TEMPLATE_GET.commandName;
-    const listingItemCommand = Commands.ITEM_ROOT.commandName;
-    const listingItemGetCommand = Commands.ITEM_GET.commandName;
-
-    let buyerProfile: resources.Profile;
-    let sellerProfile: resources.Profile;
-    let buyerMarket: resources.Market;
-    let sellerMarket: resources.Market;
+
+    let profile: resources.Profile;
+    let market: resources.Market;
 
     let listingItemTemplateOnSellerNode: resources.ListingItemTemplate;
-    let listingItemReceivedOnBuyerNode: resources.ListingItem;
 
     const PAGE = 0;
     const PAGE_LIMIT = 10;
     const ORDER = SearchOrder.ASC;
-    const DAYS_RETENTION = 2;
-
-    let sent = false;
-
-    let listingItemTemplate: resources.ListingItemTemplate;
+    const ORDER_FIELD = SmsgMessageSearchOrderField.RECEIVED;
+    const DAYS_RETENTION = 7;
+
+    const listingItemTemplate: resources.ListingItemTemplate;
     let smsgMessages: resources.SmsgMessage[];
 
     beforeAll(async () => {
-        await testUtilSellerNode.cleanDb();
-        await testUtilBuyerNode.cleanDb();
+        await testUtil.cleanDb();
 
         // get seller and buyer profiles
-        sellerProfile = await testUtilSellerNode.getDefaultProfile();
-        buyerProfile = await testUtilBuyerNode.getDefaultProfile();
-        expect(sellerProfile.id).toBeDefined();
-        expect(buyerProfile.id).toBeDefined();
-        log.debug('sellerProfile: ', sellerProfile.address);
-        log.debug('buyerProfile: ', buyerProfile.address);
+        profile = await testUtil.getDefaultProfile();
+        expect(profile.id).toBeDefined();
+        log.debug('profile: ', profile.address);
 
         // get seller and buyer markets
-        sellerMarket = await testUtilSellerNode.getDefaultMarket();
-        buyerMarket = await testUtilBuyerNode.getDefaultMarket();
-        expect(sellerMarket.id).toBeDefined();
-        expect(buyerMarket.id).toBeDefined();
-        log.debug('sellerMarket: ', JSON.stringify(sellerMarket, null, 2));
-        log.debug('buyerMarket: ', JSON.stringify(buyerMarket, null, 2));
+        market = await testUtil.getDefaultMarket();
+        expect(market.id).toBeDefined();
+        log.debug('market: ', JSON.stringify(market, null, 2));
 
         // generate ListingItemTemplate
         const generateListingItemTemplateParams = new GenerateListingItemTemplateParams([
@@ -92,12 +71,12 @@
             true,               // generateMessagingInformation
             false,              // generateListingItemObjects
             false,              // generateObjectDatas
-            sellerProfile.id,   // profileId
+            profile.id,         // profileId
             false,              // generateListingItem
-            sellerMarket.id     // marketId
+            market.id           // marketId
         ]).toParamsArray();
 
-        const listingItemTemplatesOnSellerNode: resources.ListingItemTemplate[] = await testUtilSellerNode.generateData(
+        const listingItemTemplatesOnSellerNode: resources.ListingItemTemplate[] = await testUtil.generateData(
             CreatableModel.LISTINGITEMTEMPLATE,     // what to generate
             1,                              // how many to generate
             true,                       // return model
@@ -105,36 +84,6 @@
         ) as resources.ListingItemTemplates[];
         listingItemTemplateOnSellerNode = listingItemTemplatesOnSellerNode[0];
         expect(listingItemTemplateOnSellerNode.id).toBeDefined();
-
-<<<<<<< HEAD
-        // get default profile and market
-        defaultProfile = await testUtil.getDefaultProfile();
-        defaultMarket = await testUtil.getDefaultMarket();
-
-        const generateListingItemTemplateParams = new GenerateListingItemTemplateParams([
-            true,               // generateItemInformation
-            true,               // generateItemLocation
-            true,               // generateShippingDestinations
-            true,               // generateItemImages
-            true,               // generatePaymentInformation
-            true,               // generateEscrow
-            true,               // generateItemPrice
-            true,               // generateMessagingInformation
-            false,              // generateListingItemObjects
-            false,              // generateObjectDatas
-            defaultProfile.id,  // profileId
-            false,              // generateListingItem
-            defaultMarket.id    // marketId
-        ]).toParamsArray();
-
-        // generate ListingItemTemplate
-        const listingItemTemplates = await testUtil.generateData(
-            CreatableModel.LISTINGITEMTEMPLATE, // what to generate
-            1,                          // how many to generate
-            true,                       // return model
-            generateListingItemTemplateParams   // what kind of data to generate
-        ) as resources.ListingItemTemplate[];
-        listingItemTemplate = listingItemTemplates[0];
 
         const messageParams = {
             listingItem: listingItemTemplate
@@ -150,9 +99,9 @@
             Date.now(),                             // received
             Date.now() - (24 * 60 * 60 * 1000),     // sent
             Date.now() + (5 * 24 * 60 * 60 * 1000), // expiration
-            7,                                      // daysretention
-            defaultProfile.address,                 // from
-            defaultMarket.address,                  // to
+            DAYS_RETENTION,                         // daysretention
+            profile.address,                        // from
+            market.address,                         // to
             messageParams                           // messageParams
             // text
         ]).toParamsArray();
@@ -168,10 +117,7 @@
 
     test('Should search SmsgMessages without any params', async () => {
         const res: any = await testUtil.rpc(smsgCommand, [smsgSearchCommand,
-            0,
-            10,
-            SearchOrder.ASC,
-            SmsgMessageSearchOrderField.RECEIVED
+            PAGE, PAGE_LIMIT, ORDER, ORDER_FIELD
         ]);
         res.expectJson();
         res.expectStatusCode(200);
@@ -182,10 +128,7 @@
 
     test('Should fail to search SmsgMessages because invalid type', async () => {
         const res: any = await testUtil.rpc(smsgCommand, [smsgSearchCommand,
-            0,
-            10,
-            SearchOrder.ASC,
-            SmsgMessageSearchOrderField.RECEIVED,
+            PAGE, PAGE_LIMIT, ORDER, ORDER_FIELD,
             true
         ]);
         res.expectJson();
@@ -195,10 +138,7 @@
 
     test('Should search SmsgMessages using single type', async () => {
         const res: any = await testUtil.rpc(smsgCommand, [smsgSearchCommand,
-            0,
-            10,
-            SearchOrder.ASC,
-            SmsgMessageSearchOrderField.RECEIVED,
+            PAGE, PAGE_LIMIT, ORDER, ORDER_FIELD,
             [MPAction.MPA_LISTING_ADD]
         ]);
         res.expectJson();
@@ -210,10 +150,7 @@
 
     test('Should search SmsgMessages using multiple types', async () => {
         const res: any = await testUtil.rpc(smsgCommand, [smsgSearchCommand,
-            0,
-            10,
-            SearchOrder.ASC,
-            SmsgMessageSearchOrderField.RECEIVED,
+            PAGE, PAGE_LIMIT, ORDER, ORDER_FIELD,
             [MPAction.MPA_LISTING_ADD, MPAction.MPA_BID]
         ]);
         res.expectJson();
@@ -225,10 +162,7 @@
 
     test('Should search SmsgMessages using * as type', async () => {
         const res: any = await testUtil.rpc(smsgCommand, [smsgSearchCommand,
-            0,
-            10,
-            SearchOrder.ASC,
-            SmsgMessageSearchOrderField.RECEIVED,
+            PAGE, PAGE_LIMIT, ORDER, ORDER_FIELD,
             '*'
         ]);
         res.expectJson();
@@ -240,10 +174,7 @@
 
     test('Should fail to search SmsgMessages because invalid status', async () => {
         const res: any = await testUtil.rpc(smsgCommand, [smsgSearchCommand,
-            0,
-            10,
-            SearchOrder.ASC,
-            SmsgMessageSearchOrderField.RECEIVED,
+            PAGE, PAGE_LIMIT, ORDER, ORDER_FIELD,
             [MPAction.MPA_LISTING_ADD, MPAction.MPA_BID],
             true
         ]);
@@ -255,10 +186,7 @@
 
     test('Should search SmsgMessages using type and status', async () => {
         const res: any = await testUtil.rpc(smsgCommand, [smsgSearchCommand,
-            0,
-            10,
-            SearchOrder.ASC,
-            SmsgMessageSearchOrderField.RECEIVED,
+            PAGE, PAGE_LIMIT, ORDER, ORDER_FIELD,
             [MPAction.MPA_LISTING_ADD, MPAction.MPA_BID],
             SmsgMessageStatus.PROCESSED
         ]);
@@ -271,10 +199,7 @@
 
     test('Should search SmsgMessages using type and * as status', async () => {
         const res: any = await testUtil.rpc(smsgCommand, [smsgSearchCommand,
-            0,
-            10,
-            SearchOrder.ASC,
-            SmsgMessageSearchOrderField.RECEIVED,
+            PAGE, PAGE_LIMIT, ORDER, ORDER_FIELD,
             [MPAction.MPA_LISTING_ADD, MPAction.MPA_BID],
             '*'
         ]);
@@ -287,10 +212,7 @@
 
     test('Should fail to search SmsgMessages because invalid direction', async () => {
         const res: any = await testUtil.rpc(smsgCommand, [smsgSearchCommand,
-            0,
-            10,
-            SearchOrder.ASC,
-            SmsgMessageSearchOrderField.RECEIVED,
+            PAGE, PAGE_LIMIT, ORDER, ORDER_FIELD,
             [MPAction.MPA_LISTING_ADD, MPAction.MPA_BID],
             SmsgMessageStatus.PROCESSED,
             true
@@ -298,15 +220,11 @@
         res.expectJson();
         res.expectStatusCode(400);
         expect(res.error.error.message).toBe(new InvalidParamException('direction', 'ActionDirection').getMessage());
-
     });
 
     test('Should search SmsgMessages using type and status and direction', async () => {
         const res: any = await testUtil.rpc(smsgCommand, [smsgSearchCommand,
-            0,
-            10,
-            SearchOrder.ASC,
-            SmsgMessageSearchOrderField.RECEIVED,
+            PAGE, PAGE_LIMIT, ORDER, ORDER_FIELD,
             [MPAction.MPA_LISTING_ADD, MPAction.MPA_BID],
             SmsgMessageStatus.PROCESSED,
             ActionDirection.INCOMING
@@ -320,10 +238,7 @@
 
     test('Should search SmsgMessages using type and status and * as direction', async () => {
         const res: any = await testUtil.rpc(smsgCommand, [smsgSearchCommand,
-            0,
-            10,
-            SearchOrder.ASC,
-            SmsgMessageSearchOrderField.RECEIVED,
+            PAGE, PAGE_LIMIT, ORDER, ORDER_FIELD,
             [MPAction.MPA_LISTING_ADD, MPAction.MPA_BID],
             SmsgMessageStatus.PROCESSED,
             '*'
@@ -337,10 +252,7 @@
 
     test('Should fail to search SmsgMessages because invalid age', async () => {
         const res: any = await testUtil.rpc(smsgCommand, [smsgSearchCommand,
-            0,
-            10,
-            SearchOrder.ASC,
-            SmsgMessageSearchOrderField.RECEIVED,
+            PAGE, PAGE_LIMIT, ORDER, ORDER_FIELD,
             [MPAction.MPA_LISTING_ADD, MPAction.MPA_BID],
             SmsgMessageStatus.PROCESSED,
             ActionDirection.INCOMING,
@@ -354,10 +266,7 @@
 
     test('Should search SmsgMessages using type and status and direction and age', async () => {
         const res: any = await testUtil.rpc(smsgCommand, [smsgSearchCommand,
-            0,
-            10,
-            SearchOrder.ASC,
-            SmsgMessageSearchOrderField.RECEIVED,
+            PAGE, PAGE_LIMIT, ORDER, ORDER_FIELD,
             [MPAction.MPA_LISTING_ADD, MPAction.MPA_BID],
             SmsgMessageStatus.PROCESSED,
             ActionDirection.INCOMING,
@@ -372,10 +281,7 @@
 
     test('Should search SmsgMessages using type and status and direction and undefined age', async () => {
         const res: any = await testUtil.rpc(smsgCommand, [smsgSearchCommand,
-            0,
-            10,
-            SearchOrder.ASC,
-            SmsgMessageSearchOrderField.RECEIVED,
+            PAGE, PAGE_LIMIT, ORDER, ORDER_FIELD,
             [MPAction.MPA_LISTING_ADD, MPAction.MPA_BID],
             SmsgMessageStatus.PROCESSED,
             ActionDirection.INCOMING,
@@ -390,10 +296,7 @@
 
     test('Should fail to search SmsgMessages because invalid msgid', async () => {
         const res: any = await testUtil.rpc(smsgCommand, [smsgSearchCommand,
-            0,
-            10,
-            SearchOrder.ASC,
-            SmsgMessageSearchOrderField.RECEIVED,
+            PAGE, PAGE_LIMIT, ORDER, ORDER_FIELD,
             [MPAction.MPA_LISTING_ADD, MPAction.MPA_BID],
             SmsgMessageStatus.PROCESSED,
             ActionDirection.INCOMING,
@@ -408,17 +311,7 @@
 
     test('Should search SmsgMessages using type and status and direction and age and msgid', async () => {
         const res: any = await testUtil.rpc(smsgCommand, [smsgSearchCommand,
-=======
-    });
-
-
-    test('Both nodes should contain no SmsgMessages', async () => {
-        let res: any = await testUtilSellerNode.rpc(smsgCommand, [smsgSearchCommand,
->>>>>>> cadc03da
-            0,
-            10,
-            SearchOrder.ASC,
-            SmsgMessageSearchOrderField.RECEIVED,
+            PAGE, PAGE_LIMIT, ORDER, ORDER_FIELD,
             [MPAction.MPA_LISTING_ADD, MPAction.MPA_BID],
             SmsgMessageStatus.PROCESSED,
             ActionDirection.INCOMING,
@@ -427,154 +320,9 @@
         ]);
         res.expectJson();
         res.expectStatusCode(200);
-
-<<<<<<< HEAD
         const result: any = res.getBody()['result'];
         expect(result).toHaveLength(1);
-=======
-        let result: resources.SmsgMessage[] = res.getBody()['result'];
-        expect(result).toHaveLength(0);
-
-        res = await testUtilBuyerNode.rpc(smsgCommand, [smsgSearchCommand,
-            0,
-            10,
-            SearchOrder.ASC
-        ]);
-        res.expectJson();
-        res.expectStatusCode(200);
-
-        result = res.getBody()['result'];
-        expect(result).toHaveLength(0);
-    });
-
-
-    test('Should post ListingItem from SELLER node', async () => {
-
-        log.debug('========================================================================================');
-        log.debug('SELLER POSTS MPA_LISTING_ADD');
-        log.debug('========================================================================================');
-
-        await testUtilSellerNode.waitFor(5);
-
-        const res: any = await testUtilSellerNode.rpc(templateCommand, [templatePostCommand,
-            listingItemTemplateOnSellerNode.id,
-            DAYS_RETENTION,
-            sellerMarket.id
-        ]);
-        res.expectJson();
-        res.expectStatusCode(200);
-
-        // make sure we got the expected result from posting the template
-        const result: any = res.getBody()['result'];
-        sent = result.result === 'Sent.';
-        if (!sent) {
-            log.debug(JSON.stringify(result, null, 2));
-        }
-        expect(result.result).toBe('Sent.');
-
-        log.debug('==[ posted ListingItemTemplate /// seller -> market ]================================');
-        log.debug('result.msgid: ' + result.msgid);
-        log.debug('item.id: ' + listingItemTemplateOnSellerNode.id);
-        log.debug('item.hash: ' + listingItemTemplateOnSellerNode.hash);
-        log.debug('item.title: ' + listingItemTemplateOnSellerNode.ItemInformation.title);
-        log.debug('item.desc: ' + listingItemTemplateOnSellerNode.ItemInformation.shortDescription);
-        log.debug('item.category: [' + listingItemTemplateOnSellerNode.ItemInformation.ItemCategory.id + '] '
-            + listingItemTemplateOnSellerNode.ItemInformation.ItemCategory.name);
-        log.debug('========================================================================================');
->>>>>>> cadc03da
-    });
-
-
-    test('Should get the updated ListingItemTemplate to get the hash', async () => {
-        // sending should have succeeded for this test to work
-        expect(sent).toBeTruthy();
-
-        const res: any = await testUtilSellerNode.rpc(templateCommand, [templateGetCommand,
-            listingItemTemplateOnSellerNode.id
-        ]);
-        res.expectJson();
-        res.expectStatusCode(200);
-        listingItemTemplateOnSellerNode = res.getBody()['result'];
-
-        log.debug('listingItemTemplateOnSellerNode.hash: ', listingItemTemplateOnSellerNode.hash);
-    });
-
-
-    test('Should have received ListingItem (MPA_LISTING_ADD) on BUYER node, ListingItem is created', async () => {
-
-        // sending should have succeeded for this test to work
-        expect(sent).toBeTruthy();
-
-        log.debug('========================================================================================');
-        log.debug('BUYER RECEIVES MPA_LISTING_ADD posted from sellers node, ListingItem is created');
-        log.debug('========================================================================================');
-
-        let response: any = await testUtilBuyerNode.rpcWaitFor(
-            listingItemCommand,
-            [listingItemGetCommand, listingItemTemplateOnSellerNode.hash],
-            15 * 60,
-            200,
-            'hash',
-            listingItemTemplateOnSellerNode.hash
-        );
-        response.expectJson();
-        response.expectStatusCode(200);
-
-        // seller node allready received this, but wait a while, and refetch, just in case
-        await testUtilBuyerNode.waitFor(5);
-
-        response = await testUtilBuyerNode.rpc(listingItemCommand, [listingItemGetCommand,
-            listingItemTemplateOnSellerNode.hash
-        ]);
-        response.expectJson();
-        response.expectStatusCode(200);
-
-        const result: resources.ListingItem = response.getBody()['result'];
-        expect(result).toBeDefined();
-        expect(result.hash).toBe(listingItemTemplateOnSellerNode.hash);
-
-        // store ListingItem for later tests
-        listingItemReceivedOnBuyerNode = result;
-
-        log.debug('==> BUYER received MPA_LISTING_ADD.');
-
-    }, 600000); // timeout to 600s
-
-
-    test('Both nodes should contain SmsgMessage', async () => {
-        let resSeller: any = await testUtilSellerNode.rpcWaitFor(
-            smsgCommand,
-            [smsgSearchCommand, PAGE, PAGE_LIMIT, ORDER],
-            15 * 60,
-            200,
-            '[0].type',
-            MPAction.MPA_LISTING_ADD,
-            '='
-        );
-        resSeller.expectJson();
-        resSeller.expectStatusCode(200);
-
-        resSeller = await testUtilSellerNode.rpc(smsgCommand, [smsgSearchCommand,
-            0,
-            10,
-            SearchOrder.ASC
-        ]);
-        resSeller.expectJson();
-        resSeller.expectStatusCode(200);
-        const resultSeller: resources.SmsgMessage[] = resSeller.getBody()['result'];
-        expect(resultSeller).toHaveLength(2);   // OUTGOING + INCOMING
-
-        const resBuyer = await testUtilBuyerNode.rpc(smsgCommand, [smsgSearchCommand,
-            0,
-            10,
-            SearchOrder.ASC
-        ]);
-        resBuyer.expectJson();
-        resBuyer.expectStatusCode(200);
-
-        const resultBuyer: resources.SmsgMessage[] = resBuyer.getBody()['result'];
-        expect(resultBuyer).toHaveLength(1);    // INCOMING
-    });
-
+
+    });
 
 });